<?xml version="1.0" encoding="utf-8"?>
<!DOCTYPE TS>
<TS version="2.0" language="zh_CN">
<defaultcodec>UTF-8</defaultcodec>
<context>
    <name>AboutDialog</name>
    <message>
        <location filename="../forms/aboutdialog.ui" line="14"/>
        <source>About Bitcoin</source>
        <translation>关于比特币</translation>
    </message>
    <message>
        <location filename="../forms/aboutdialog.ui" line="53"/>
        <source>&lt;b&gt;Bitcoin&lt;/b&gt; version</source>
        <translation>&lt;b&gt;比特币&lt;/b&gt;版本</translation>
    </message>
    <message>
        <location filename="../forms/aboutdialog.ui" line="85"/>
        <source>Copyright © 2009-2012 Bitcoin Developers

This is experimental software.

Distributed under the MIT/X11 software license, see the accompanying file license.txt or http://www.opensource.org/licenses/mit-license.php.

This product includes software developed by the OpenSSL Project for use in the OpenSSL Toolkit (http://www.openssl.org/) and cryptographic software written by Eric Young (eay@cryptsoft.com) and UPnP software written by Thomas Bernard.</source>
        <translation>版权归比特币开发者所有  © 2009-2012

这是一个实验性软件。

Distributed under the MIT/X11 software license, see the accompanying file license.txt or http://www.opensource.org/licenses/mit-license.php.

This product includes software developed by the OpenSSL Project for use in the OpenSSL Toolkit (http://www.openssl.org/) and cryptographic software written by Eric Young (eay@cryptsoft.com) and UPnP software written by Thomas Bernard.</translation>
    </message>
</context>
<context>
    <name>AddressBookPage</name>
    <message>
        <location filename="../forms/addressbookpage.ui" line="14"/>
        <source>Address Book</source>
        <translation>地址簿</translation>
    </message>
    <message>
        <location filename="../forms/addressbookpage.ui" line="20"/>
        <source>These are your Bitcoin addresses for receiving payments.  You may want to give a different one to each sender so you can keep track of who is paying you.</source>
        <translation>这些是你接受支付的比特币地址。当支付时你可以给出不同的地址，以便追踪不同的支付者。</translation>
    </message>
    <message>
        <location filename="../forms/addressbookpage.ui" line="33"/>
        <source>Double-click to edit address or label</source>
        <translation>双击以编辑地址或标签</translation>
    </message>
    <message>
        <location filename="../forms/addressbookpage.ui" line="57"/>
        <source>Create a new address</source>
        <translation>创建新地址</translation>
    </message>
    <message>
        <location filename="../forms/addressbookpage.ui" line="60"/>
        <source>&amp;New Address...</source>
        <translation>&amp;新地址...</translation>
    </message>
    <message>
        <location filename="../forms/addressbookpage.ui" line="71"/>
        <source>Copy the currently selected address to the system clipboard</source>
        <translation>复制当前选中地址到系统剪贴板</translation>
    </message>
    <message>
        <location filename="../forms/addressbookpage.ui" line="74"/>
        <source>&amp;Copy to Clipboard</source>
        <translation>&amp;复制到剪贴板</translation>
    </message>
    <message>
        <location filename="../forms/addressbookpage.ui" line="85"/>
        <source>Show &amp;QR Code</source>
        <translation>显示二维码</translation>
    </message>
    <message>
        <location filename="../forms/addressbookpage.ui" line="99"/>
        <source>&amp;Sign Message</source>
        <translation>&amp;发送签名消息</translation>
    </message>
    <message>
        <location filename="../forms/addressbookpage.ui" line="96"/>
        <source>Sign a message to prove you own this address</source>
        <translation>发送签名消息以证明您是该比特币地址的拥有者</translation>
    </message>
    <message>
        <location filename="../forms/addressbookpage.ui" line="113"/>
        <source>&amp;Delete</source>
        <translation>&amp;删除</translation>
    </message>
    <message>
        <location filename="../forms/addressbookpage.ui" line="110"/>
        <source>Delete the currently selected address from the list. Only sending addresses can be deleted.</source>
        <translation>从列表中删除当前选中地址。只有发送地址可以被删除。</translation>
    </message>
    <message>
        <location filename="../addressbookpage.cpp" line="61"/>
        <source>Copy address</source>
        <translation>复制地址</translation>
    </message>
    <message>
        <location filename="../addressbookpage.cpp" line="62"/>
        <source>Copy label</source>
        <translation>复制标签</translation>
    </message>
    <message>
        <location filename="../addressbookpage.cpp" line="63"/>
        <source>Edit</source>
        <translation>编辑</translation>
    </message>
    <message>
        <location filename="../addressbookpage.cpp" line="64"/>
        <source>Delete</source>
        <translation>删除</translation>
    </message>
    <message>
        <location filename="../addressbookpage.cpp" line="278"/>
        <source>Export Address Book Data</source>
        <translation>导出地址簿数据</translation>
    </message>
    <message>
        <location filename="../addressbookpage.cpp" line="292"/>
        <source>Could not write to file %1.</source>
        <translation>无法写入文件 %1。</translation>
    </message>
    <message>
        <location filename="../addressbookpage.cpp" line="292"/>
        <source>Error exporting</source>
        <translation>导出错误</translation>
    </message>
    <message>
        <location filename="../addressbookpage.cpp" line="279"/>
        <source>Comma separated file (*.csv)</source>
        <translation>逗号分隔文件 (*.csv)</translation>
    </message>
</context>
<context>
    <name>AddressTableModel</name>
    <message>
        <location filename="../addresstablemodel.cpp" line="78"/>
        <source>Label</source>
        <translation>标签</translation>
    </message>
    <message>
        <location filename="../addresstablemodel.cpp" line="114"/>
        <source>(no label)</source>
        <translation>(没有标签)</translation>
    </message>
    <message>
        <location filename="../addresstablemodel.cpp" line="78"/>
        <source>Address</source>
        <translation>地址</translation>
    </message>
</context>
<context>
    <name>AskPassphraseDialog</name>
    <message>
        <location filename="../forms/askpassphrasedialog.ui" line="26"/>
        <source>Dialog</source>
        <translation>会话</translation>
    </message>
    <message>
        <location filename="../askpassphrasedialog.cpp" line="35"/>
        <source>Encrypt wallet</source>
        <translation>加密钱包</translation>
    </message>
    <message>
        <location filename="../askpassphrasedialog.cpp" line="46"/>
        <source>This operation needs your wallet passphrase to decrypt the wallet.</source>
        <translation>该操作需要您首先使用口令解密钱包。</translation>
    </message>
    <message>
        <location filename="../forms/askpassphrasedialog.ui" line="75"/>
        <source>Repeat new passphrase</source>
        <translation>重复新口令</translation>
    </message>
    <message>
        <location filename="../askpassphrasedialog.cpp" line="111"/>
        <location filename="../askpassphrasedialog.cpp" line="160"/>
        <source>Wallet encrypted</source>
        <translation>钱包已加密</translation>
    </message>
    <message>
        <location filename="../askpassphrasedialog.cpp" line="43"/>
        <source>Unlock wallet</source>
        <translation>解锁钱包</translation>
    </message>
    <message>
        <location filename="../forms/askpassphrasedialog.ui" line="47"/>
        <source>Enter passphrase</source>
        <translation>输入口令</translation>
    </message>
    <message>
        <location filename="../forms/askpassphrasedialog.ui" line="61"/>
        <source>New passphrase</source>
        <translation>新口令</translation>
    </message>
    <message>
<<<<<<< HEAD
        <location filename="../askpassphrasedialog.cpp" line="38"/>
        <source>This operation needs your wallet passphrase to unlock the wallet.</source>
        <translation>该操作需要您首先使用口令解锁钱包。</translation>
=======
        <location filename="../askpassphrasedialog.cpp" line="156"/>
        <source>Wallet decryption failed</source>
        <translation>钱包解密失败。</translation>
>>>>>>> 6ec7ac15
    </message>
    <message>
        <location filename="../forms/askpassphrasedialog.ui" line="94"/>
        <source>TextLabel</source>
        <translation>文本标签</translation>
    </message>
    <message>
        <location filename="../askpassphrasedialog.cpp" line="112"/>
        <source>Bitcoin will close now to finish the encryption process. Remember that encrypting your wallet cannot fully protect your bitcoins from being stolen by malware infecting your computer.</source>
        <translation>将关闭软件以完成加密过程。 请您谨记：钱包加密并不是万能的，电脑中毒，您的比特币还是有可能丢失。</translation>
    </message>
    <message>
        <location filename="../askpassphrasedialog.cpp" line="102"/>
        <source>WARNING: If you encrypt your wallet and lose your passphrase, you will &lt;b&gt;LOSE ALL OF YOUR BITCOINS&lt;/b&gt;!
Are you sure you wish to encrypt your wallet?</source>
        <translation>警告：如果您加密了您的钱包之后忘记了口令，您将会&lt;b&gt;失去所有的比特币&lt;/b&gt;！
确定要加密钱包吗？</translation>
    </message>
    <message>
<<<<<<< HEAD
        <location filename="../askpassphrasedialog.cpp" line="147"/>
        <source>Wallet decryption failed</source>
        <translation>钱包解密失败。</translation>
=======
        <location filename="../askpassphrasedialog.cpp" line="111"/>
        <location filename="../askpassphrasedialog.cpp" line="169"/>
        <source>Wallet encrypted</source>
        <translation>钱包已加密</translation>
>>>>>>> 6ec7ac15
    </message>
    <message>
        <location filename="../askpassphrasedialog.cpp" line="117"/>
        <source>IMPORTANT: Any previous backups you have made of your wallet file should be replaced with the newly generated, encrypted wallet file. For security reasons, previous backups of the unencrypted wallet file will become useless as soon as you start using the new, encrypted wallet.</source>
        <translation type="unfinished"></translation>
    </message>
    <message>
        <location filename="../askpassphrasedialog.cpp" line="126"/>
        <location filename="../askpassphrasedialog.cpp" line="133"/>
        <location filename="../askpassphrasedialog.cpp" line="175"/>
        <location filename="../askpassphrasedialog.cpp" line="181"/>
        <source>Wallet encryption failed</source>
        <translation>钱包加密失败</translation>
    </message>
    <message>
<<<<<<< HEAD
        <location filename="../askpassphrasedialog.cpp" line="34"/>
        <source>Enter the new passphrase to the wallet.&lt;br/&gt;Please use a passphrase of &lt;b&gt;10 or more random characters&lt;/b&gt;, or &lt;b&gt;eight or more words&lt;/b&gt;.</source>
        <translation>输入钱包的新口令。&lt;br/&gt;使用的口令请至少包含&lt;b&gt;10个以上随机字符&lt;/&gt;，或者是&lt;b&gt;8个以上的单词&lt;/b&gt;。</translation>
    </message>
    <message>
        <location filename="../askpassphrasedialog.cpp" line="55"/>
        <source>Enter the old and new passphrase to the wallet.</source>
        <translation>请输入钱包的旧口令与新口令。</translation>
    </message>
    <message>
        <location filename="../askpassphrasedialog.cpp" line="101"/>
        <source>Confirm wallet encryption</source>
        <translation>确认加密钱包</translation>
=======
        <location filename="../askpassphrasedialog.cpp" line="127"/>
        <source>Wallet encryption failed due to an internal error. Your wallet was not encrypted.</source>
        <translation>由于一个本地错误，加密钱包操作已经失败。您的钱包没有被加密。</translation>
>>>>>>> 6ec7ac15
    </message>
    <message>
        <location filename="../askpassphrasedialog.cpp" line="134"/>
        <location filename="../askpassphrasedialog.cpp" line="182"/>
        <source>The supplied passphrases do not match.</source>
        <translation>口令不匹配。</translation>
    </message>
    <message>
        <location filename="../askpassphrasedialog.cpp" line="145"/>
        <source>Wallet unlock failed</source>
        <translation>钱包解锁失败</translation>
    </message>
    <message>
<<<<<<< HEAD
        <location filename="../askpassphrasedialog.cpp" line="208"/>
        <location filename="../askpassphrasedialog.cpp" line="232"/>
        <source>Warning: The Caps Lock key is on.</source>
        <translation>警告：大写锁定键CapsLock开启</translation>
    </message>
    <message>
        <location filename="../askpassphrasedialog.cpp" line="118"/>
        <source>Wallet encryption failed due to an internal error. Your wallet was not encrypted.</source>
        <translation>由于一个本地错误，加密钱包操作已经失败。您的钱包没有被加密。</translation>
    </message>
    <message>
        <location filename="../askpassphrasedialog.cpp" line="161"/>
        <source>Wallet passphrase was successfully changed.</source>
        <translation>钱包口令修改成功</translation>
=======
        <location filename="../askpassphrasedialog.cpp" line="146"/>
        <location filename="../askpassphrasedialog.cpp" line="157"/>
        <location filename="../askpassphrasedialog.cpp" line="176"/>
        <source>The passphrase entered for the wallet decryption was incorrect.</source>
        <translation>用于解密钱包的口令不正确。</translation>
>>>>>>> 6ec7ac15
    </message>
    <message>
        <location filename="../askpassphrasedialog.cpp" line="54"/>
        <source>Change passphrase</source>
        <translation>修改口令</translation>
    </message>
    <message>
        <location filename="../askpassphrasedialog.cpp" line="137"/>
        <location filename="../askpassphrasedialog.cpp" line="148"/>
        <location filename="../askpassphrasedialog.cpp" line="167"/>
        <source>The passphrase entered for the wallet decryption was incorrect.</source>
        <translation>用于解密钱包的口令不正确。</translation>
    </message>
    <message>
        <location filename="../askpassphrasedialog.cpp" line="51"/>
        <source>Decrypt wallet</source>
        <translation>解密钱包</translation>
    </message>
</context>
<context>
    <name>BitcoinGUI</name>
    <message>
        <location filename="../bitcoingui.cpp" line="187"/>
        <source>&amp;Overview</source>
        <translation>&amp;概况</translation>
    </message>
    <message>
        <location filename="../bitcoingui.cpp" line="188"/>
        <source>Show general overview of wallet</source>
        <translation>显示钱包概况</translation>
    </message>
    <message>
<<<<<<< HEAD
        <location filename="../bitcoingui.cpp" line="211"/>
        <source>&amp;Send coins</source>
        <translation>&amp;发送货币</translation>
    </message>
    <message>
        <location filename="../bitcoingui.cpp" line="217"/>
        <source>Sign &amp;message</source>
        <translation>发送签名 &amp;消息</translation>
    </message>
    <message>
        <location filename="../bitcoingui.cpp" line="241"/>
        <source>&amp;About %1</source>
        <translation>&amp;关于 %1</translation>
=======
        <location filename="../askpassphrasedialog.cpp" line="113"/>
        <source>Bitcoin will close now to finish the encryption process. Remember that encrypting your wallet cannot fully protect your bitcoins from being stolen by malware infecting your computer.</source>
        <translation>将关闭软件以完成加密过程。 请您谨记：钱包加密并不是万能的，电脑中毒，您的比特币还是有可能丢失。</translation>
    </message>
    <message>
        <location filename="../askpassphrasedialog.cpp" line="170"/>
        <source>Wallet passphrase was successfully changed.</source>
        <translation>钱包口令修改成功</translation>
    </message>
    <message>
        <location filename="../askpassphrasedialog.cpp" line="217"/>
        <location filename="../askpassphrasedialog.cpp" line="241"/>
        <source>Warning: The Caps Lock key is on.</source>
        <translation>警告：大写锁定键CapsLock开启</translation>
>>>>>>> 6ec7ac15
    </message>
    <message>
        <location filename="../bitcoingui.cpp" line="244"/>
        <source>About &amp;Qt</source>
        <translation>关于 &amp;Qt</translation>
    </message>
    <message>
        <location filename="../bitcoingui.cpp" line="248"/>
        <source>Modify configuration options for bitcoin</source>
        <translation>修改比特币配置选项</translation>
    </message>
    <message>
        <location filename="../bitcoingui.cpp" line="251"/>
        <source>Show the Bitcoin window</source>
        <translation>显示比特币窗口</translation>
    </message>
    <message>
        <location filename="../bitcoingui.cpp" line="257"/>
        <source>&amp;Backup Wallet</source>
        <translation>&amp;备份钱包</translation>
    </message>
    <message>
        <location filename="../bitcoingui.cpp" line="649"/>
        <source>Incoming transaction</source>
        <translation>流入交易</translation>
    </message>
    <message>
        <location filename="../bitcoingui.cpp" line="806"/>
        <source>Backup Wallet</source>
        <translation>备份钱包</translation>
    </message>
    <message>
        <location filename="../bitcoingui.cpp" line="806"/>
        <source>Wallet Data (*.dat)</source>
        <translation>钱包文件(*.dat)</translation>
    </message>
    <message>
        <location filename="../bitcoingui.cpp" line="200"/>
        <source>Edit the list of stored addresses and labels</source>
        <translation>修改存储的地址和标签列表</translation>
    </message>
    <message>
        <location filename="../bitcoingui.cpp" line="205"/>
        <source>&amp;Receive coins</source>
        <translation>&amp;收款地址</translation>
    </message>
    <message>
        <location filename="../bitcoingui.cpp" line="146"/>
        <location filename="../bitcoingui.cpp" line="478"/>
        <source>Synchronizing with network...</source>
        <translation>正在与网络同步...</translation>
    </message>
    <message>
        <location filename="../bitcoingui.cpp" line="149"/>
        <source>Block chain synchronization in progress</source>
        <translation>正在同步区域锁链</translation>
    </message>
    <message>
        <location filename="../bitcoingui.cpp" line="193"/>
        <source>&amp;Transactions</source>
        <translation>&amp;交易记录</translation>
    </message>
    <message>
        <location filename="../bitcoingui.cpp" line="194"/>
        <source>Browse transaction history</source>
        <translation>查看交易历史</translation>
    </message>
    <message>
        <location filename="../bitcoingui.cpp" line="199"/>
        <source>&amp;Address Book</source>
        <translation>&amp;地址簿</translation>
    </message>
    <message>
        <location filename="../bitcoingui.cpp" line="255"/>
        <source>Encrypt or decrypt wallet</source>
        <translation>加密或解密钱包</translation>
    </message>
    <message>
        <location filename="../bitcoingui.cpp" line="329"/>
        <source>[testnet]</source>
        <translation>[testnet]</translation>
    </message>
    <message>
        <location filename="../bitcoingui.cpp" line="218"/>
        <source>Prove you control an address</source>
        <translation>证明您拥有某个比特币地址</translation>
    </message>
    <message>
        <location filename="../bitcoingui.cpp" line="250"/>
        <source>Open &amp;Bitcoin</source>
        <translation>打开 &amp;比特币</translation>
    </message>
    <message>
        <location filename="../bitcoingui.cpp" line="501"/>
        <source>Downloaded %1 blocks of transaction history.</source>
        <translation>%1 个交易历史数据区块已下载</translation>
    </message>
    <message>
        <location filename="../bitcoingui.cpp" line="247"/>
        <source>&amp;Options...</source>
        <translation>&amp;选项...</translation>
    </message>
    <message>
        <location filename="../bitcoingui.cpp" line="245"/>
        <source>Show information about Qt</source>
        <translation>显示Qt相关信息</translation>
    </message>
    <message>
        <location filename="../bitcoingui.cpp" line="73"/>
        <source>Bitcoin Wallet</source>
        <translation>比特币钱包</translation>
    </message>
    <message>
        <location filename="../bitcoingui.cpp" line="253"/>
        <source>Export the data in the current tab to a file</source>
        <translation>导出当前数据到文件</translation>
    </message>
    <message>
        <location filename="../bitcoingui.cpp" line="298"/>
        <source>&amp;Help</source>
        <translation>&amp;帮助</translation>
    </message>
    <message>
        <location filename="../bitcoingui.cpp" line="258"/>
        <source>Backup wallet to another location</source>
        <translation>备份钱包到其它文件夹</translation>
    </message>
    <message numerus="yes">
        <location filename="../bitcoingui.cpp" line="463"/>
        <source>%n active connection(s) to Bitcoin network</source>
        <translation>
            <numerusform>您连接到比特币网络的连接数量共有%n条</numerusform>
        </translation>
    </message>
    <message>
        <location filename="../bitcoingui.cpp" line="206"/>
        <source>Show the list of addresses for receiving payments</source>
        <translation>显示接收支付的地址列表</translation>
    </message>
    <message>
        <location filename="../bitcoingui.cpp" line="305"/>
        <source>Tabs toolbar</source>
        <translation>分页工具栏</translation>
    </message>
    <message>
        <location filename="../bitcoingui.cpp" line="212"/>
        <source>Send coins to a bitcoin address</source>
        <translation>将货币发送到一个比特币地址</translation>
    </message>
    <message>
        <location filename="../bitcoingui.cpp" line="283"/>
        <source>&amp;File</source>
        <translation>&amp;文件</translation>
    </message>
    <message>
        <location filename="../bitcoingui.cpp" line="238"/>
        <source>Quit application</source>
        <translation>退出程序</translation>
    </message>
    <message>
        <location filename="../bitcoingui.cpp" line="242"/>
        <source>Show information about Bitcoin</source>
        <translation>显示比特币的相关信息</translation>
    </message>
    <message numerus="yes">
        <location filename="../bitcoingui.cpp" line="516"/>
        <source>%n second(s) ago</source>
        <translation>
            <numerusform>%n 秒前</numerusform>
        </translation>
    </message>
    <message numerus="yes">
        <location filename="../bitcoingui.cpp" line="520"/>
        <source>%n minute(s) ago</source>
        <translation>
            <numerusform>%n 分种前</numerusform>
        </translation>
    </message>
    <message numerus="yes">
        <location filename="../bitcoingui.cpp" line="524"/>
        <source>%n hour(s) ago</source>
        <translation>
            <numerusform>%n 小时前</numerusform>
        </translation>
    </message>
    <message numerus="yes">
        <location filename="../bitcoingui.cpp" line="528"/>
        <source>%n day(s) ago</source>
        <translation>
            <numerusform>%n 天前</numerusform>
        </translation>
    </message>
    <message>
        <location filename="../bitcoingui.cpp" line="534"/>
        <source>Up to date</source>
        <translation>最新状态</translation>
    </message>
    <message>
        <location filename="../bitcoingui.cpp" line="539"/>
        <source>Catching up...</source>
        <translation>更新中...</translation>
    </message>
    <message>
        <location filename="../bitcoingui.cpp" line="547"/>
        <source>Last received block was generated %1.</source>
        <translation>最新收到的区块产生于 %1。</translation>
    </message>
    <message>
        <location filename="../bitcoingui.cpp" line="292"/>
        <source>&amp;Settings</source>
        <translation>&amp;设置</translation>
    </message>
    <message>
        <location filename="../bitcoingui.cpp" line="316"/>
        <source>Actions toolbar</source>
        <translation>动作工具栏</translation>
    </message>
    <message>
        <location filename="../bitcoingui.cpp" line="616"/>
        <source>This transaction is over the size limit.  You can still send it for a fee of %1, which goes to the nodes that process your transaction and helps to support the network.  Do you want to pay the fee?</source>
        <translation>该笔交易的数据量超限.您可以选择支付 %1 交易费， 交易费将支付给处理该笔交易的网络节点，有助于维持比特币网络的运行.  您愿意支付交易费用吗？</translation>
    </message>
    <message>
        <location filename="../bitcoingui.cpp" line="648"/>
        <source>Sent transaction</source>
        <translation>已发送交易</translation>
    </message>
    <message>
        <location filename="../bitcoingui.cpp" line="650"/>
        <source>Date: %1
Amount: %2
Type: %3
Address: %4
</source>
        <translation>日期: %1
金额: %2
类别: %3
地址: %4
</translation>
    </message>
    <message>
        <location filename="../bitcoingui.cpp" line="237"/>
        <source>E&amp;xit</source>
        <translation>退出</translation>
    </message>
    <message>
        <location filename="../bitcoingui.cpp" line="775"/>
        <source>Wallet is &lt;b&gt;encrypted&lt;/b&gt; and currently &lt;b&gt;unlocked&lt;/b&gt;</source>
        <translation>钱包已被&lt;b&gt;加密&lt;/b&gt;，当前为&lt;b&gt;解锁&lt;/b&gt;状态</translation>
    </message>
    <message>
        <location filename="../bitcoingui.cpp" line="783"/>
        <source>Wallet is &lt;b&gt;encrypted&lt;/b&gt; and currently &lt;b&gt;locked&lt;/b&gt;</source>
        <translation>钱包已被&lt;b&gt;加密&lt;/b&gt;，当前为&lt;b&gt;锁定&lt;/b&gt;状态</translation>
    </message>
    <message>
        <location filename="../bitcoingui.cpp" line="259"/>
        <source>&amp;Change Passphrase</source>
        <translation>&amp;修改口令</translation>
    </message>
    <message>
        <location filename="../bitcoingui.cpp" line="260"/>
        <source>Change the passphrase used for wallet encryption</source>
        <translation>修改钱包加密口令</translation>
    </message>
    <message>
        <location filename="../bitcoingui.cpp" line="252"/>
        <source>&amp;Export...</source>
        <translation>&amp;导出...</translation>
    </message>
    <message>
        <location filename="../bitcoingui.cpp" line="421"/>
        <source>bitcoin-qt</source>
        <translation>bitcoin-qt</translation>
    </message>
    <message>
        <location filename="../bitcoingui.cpp" line="809"/>
        <source>There was an error trying to save the wallet data to the new location.</source>
        <translation>备份钱包到其它文件夹失败.</translation>
    </message>
    <message>
        <location filename="../bitcoingui.cpp" line="621"/>
        <source>Sending...</source>
        <translation>发送中</translation>
    </message>
    <message>
        <location filename="../bitcoingui.cpp" line="809"/>
        <source>Backup Failed</source>
        <translation>备份失败</translation>
    </message>
    <message>
        <location filename="../bitcoingui.cpp" line="254"/>
        <source>&amp;Encrypt Wallet</source>
        <translation>&amp;加密钱包</translation>
    </message>
    <message>
        <location filename="../bitcoingui.cpp" line="489"/>
        <source>Downloaded %1 of %2 blocks of transaction history.</source>
        <translation>%1 / %2 个交易历史的区块已下载</translation>
    </message>
    <message>
        <location filename="../bitcoin.cpp" line="144"/>
        <source>A fatal error occurred. Bitcoin can no longer continue safely and will quit.</source>
        <translation>发生严重错误。</translation>
    </message>
</context>
<context>
    <name>DisplayOptionsPage</name>
    <message>
        <location filename="../optionsdialog.cpp" line="269"/>
        <source>&amp;Unit to show amounts in: </source>
        <translation>&amp;金额显示单位：</translation>
    </message>
    <message>
        <location filename="../optionsdialog.cpp" line="273"/>
        <source>Choose the default subdivision unit to show in the interface, and when sending coins</source>
        <translation>选择显示及发送比特币时使用的最小单位</translation>
    </message>
    <message>
        <location filename="../optionsdialog.cpp" line="280"/>
        <source>&amp;Display addresses in transaction list</source>
        <translation>&amp;在交易列表中显示地址</translation>
    </message>
    <message>
        <location filename="../optionsdialog.cpp" line="281"/>
        <source>Whether to show Bitcoin addresses in the transaction list</source>
        <translation>是否需要在交易清单中显示比特币地址。</translation>
    </message>
</context>
<context>
    <name>EditAddressDialog</name>
    <message>
        <location filename="../forms/editaddressdialog.ui" line="14"/>
        <source>Edit Address</source>
        <translation>编辑地址</translation>
    </message>
    <message>
        <location filename="../forms/editaddressdialog.ui" line="25"/>
        <source>&amp;Label</source>
        <translation>&amp;标签</translation>
    </message>
    <message>
        <location filename="../forms/editaddressdialog.ui" line="35"/>
        <source>The label associated with this address book entry</source>
        <translation>与此地址条目关联的标签</translation>
    </message>
    <message>
        <location filename="../forms/editaddressdialog.ui" line="52"/>
        <source>The address associated with this address book entry. This can only be modified for sending addresses.</source>
        <translation>该地址与地址簿中的条目已关联，无法作为发送地址编辑。</translation>
    </message>
    <message>
        <location filename="../editaddressdialog.cpp" line="24"/>
        <source>New sending address</source>
        <translation>新发送地址</translation>
    </message>
    <message>
        <location filename="../editaddressdialog.cpp" line="27"/>
        <source>Edit receiving address</source>
        <translation>编辑接收地址</translation>
    </message>
    <message>
        <location filename="../editaddressdialog.cpp" line="31"/>
        <source>Edit sending address</source>
        <translation>编辑发送地址</translation>
    </message>
    <message>
        <location filename="../forms/editaddressdialog.ui" line="42"/>
        <source>&amp;Address</source>
        <translation>&amp;地址</translation>
    </message>
    <message>
        <location filename="../editaddressdialog.cpp" line="106"/>
        <source>New key generation failed.</source>
        <translation>密钥创建失败.</translation>
    </message>
    <message>
        <location filename="../editaddressdialog.cpp" line="20"/>
        <source>New receiving address</source>
        <translation>新接收地址</translation>
    </message>
    <message>
        <location filename="../editaddressdialog.cpp" line="91"/>
        <source>The entered address &quot;%1&quot; is already in the address book.</source>
        <translation>输入的地址 &quot;%1&quot; 已经存在于地址簿。</translation>
    </message>
    <message>
        <location filename="../editaddressdialog.cpp" line="96"/>
        <source>The entered address &quot;%1&quot; is not a valid bitcoin address.</source>
        <translation>输入的地址  &quot;%1&quot; 并不是一个有效的比特币地址</translation>
    </message>
    <message>
        <location filename="../editaddressdialog.cpp" line="101"/>
        <source>Could not unlock wallet.</source>
        <translation>无法解锁钱包</translation>
    </message>
</context>
<context>
    <name>MainOptionsPage</name>
    <message>
        <location filename="../optionsdialog.cpp" line="175"/>
        <source>&amp;Minimize to the tray instead of the taskbar</source>
        <translation>&amp;最小化到托盘</translation>
    </message>
    <message>
        <location filename="../optionsdialog.cpp" line="180"/>
        <source>Map port using &amp;UPnP</source>
        <translation>使用 &amp;UPnP 映射端口</translation>
    </message>
    <message>
        <location filename="../optionsdialog.cpp" line="170"/>
        <source>&amp;Start Bitcoin on window system startup</source>
        <translation>&amp;开机启动比特币</translation>
    </message>
    <message>
        <location filename="../optionsdialog.cpp" line="171"/>
        <source>Automatically start Bitcoin after the computer is turned on</source>
        <translation>在计算机启动后自动运行比特币</translation>
    </message>
    <message>
        <location filename="../optionsdialog.cpp" line="176"/>
        <source>Show only a tray icon after minimizing the window</source>
        <translation>最小化窗口后只显示一个托盘标志</translation>
    </message>
    <message>
        <location filename="../optionsdialog.cpp" line="181"/>
        <source>Automatically open the Bitcoin client port on the router. This only works when your router supports UPnP and it is enabled.</source>
        <translation>自动在路由器中打开比特币端口。只有当您的路由器开启 UPnP 选项时此功能才有效。</translation>
    </message>
    <message>
        <location filename="../optionsdialog.cpp" line="185"/>
        <source>M&amp;inimize on close</source>
        <translation>关闭时最小化</translation>
    </message>
    <message>
        <location filename="../optionsdialog.cpp" line="186"/>
        <source>Minimize instead of exit the application when the window is closed. When this option is enabled, the application will be closed only after selecting Quit in the menu.</source>
        <translation>当窗口关闭时程序最小化而不是退出。当使用该选项时，程序只能通过在菜单中选择退出来关闭</translation>
    </message>
    <message>
        <location filename="../optionsdialog.cpp" line="190"/>
        <source>&amp;Connect through SOCKS4 proxy:</source>
        <translation>&amp;通过SOCKS4代理连接</translation>
    </message>
    <message>
        <location filename="../optionsdialog.cpp" line="191"/>
        <source>Connect to the Bitcoin network through a SOCKS4 proxy (e.g. when connecting through Tor)</source>
        <translation>通过一个SOCKS4代理连接到比特币网络 (如使用Tor连接时)</translation>
    </message>
    <message>
        <location filename="../optionsdialog.cpp" line="196"/>
        <source>Proxy &amp;IP: </source>
        <translation>代理 &amp;IP：</translation>
    </message>
    <message>
        <location filename="../optionsdialog.cpp" line="202"/>
        <source>IP address of the proxy (e.g. 127.0.0.1)</source>
        <translation>代理服务器IP (如 127.0.0.1)</translation>
    </message>
    <message>
        <location filename="../optionsdialog.cpp" line="205"/>
        <source>&amp;Port: </source>
        <translation>&amp;端口：</translation>
    </message>
    <message>
        <location filename="../optionsdialog.cpp" line="211"/>
        <source>Port of the proxy (e.g. 1234)</source>
        <translation>代理端口 (比如 1234)</translation>
    </message>
    <message>
        <location filename="../optionsdialog.cpp" line="217"/>
        <source>Optional transaction fee per kB that helps make sure your transactions are processed quickly. Most transactions are 1 kB. Fee 0.01 recommended.</source>
        <translation>建议支付交易费用，有助于您的交易得到尽快处理.  绝大多数交易的字节数为 1 kB. 建议支付0.01个比特币.</translation>
    </message>
    <message>
        <location filename="../optionsdialog.cpp" line="223"/>
        <source>Pay transaction &amp;fee</source>
        <translation>支付交易 &amp;费用</translation>
    </message>
</context>
<context>
    <name>MessagePage</name>
    <message>
        <location filename="../forms/messagepage.ui" line="14"/>
        <source>Message</source>
        <translation>消息</translation>
    </message>
    <message>
        <location filename="../forms/messagepage.ui" line="105"/>
        <source>Click &quot;Sign Message&quot; to get signature</source>
        <translation>单击“发送签名消息&quot;获取签名</translation>
    </message>
    <message>
        <location filename="../forms/messagepage.ui" line="117"/>
        <source>Sign a message to prove you own this address</source>
        <translation>发送签名消息以证明您是该比特币地址的拥有者</translation>
    </message>
    <message>
        <location filename="../forms/messagepage.ui" line="134"/>
        <source>&amp;Copy to Clipboard</source>
        <translation>&amp;复制到剪贴板</translation>
    </message>
    <message>
        <location filename="../forms/messagepage.ui" line="20"/>
        <source>You can sign messages with your addresses to prove you own them. Be careful not to sign anything vague, as phishing attacks may try to trick you into signing your identity over to them. Only sign fully-detailed statements you agree to.</source>
        <translation>您可以用你的地址对消息进行签名，以证明您是该地址的所有人。注意不要对模棱两可的消息签名，以免遭受钓鱼式攻击。请确保消息真实明确的表达了您的意愿。</translation>
    </message>
    <message>
        <location filename="../forms/messagepage.ui" line="38"/>
        <source>The address to sign the message with  (e.g. 1NS17iag9jJgTHD1VXjvLCEnZuQ3rJDE9L)</source>
        <translation type="unfinished">请输入比特币地址 (例如: 1NS17iag9jJgTHD1VXjvLCEnZuQ3rJDE9L)</translation>
    </message>
    <message>
        <location filename="../forms/messagepage.ui" line="48"/>
        <source>Choose adress from address book</source>
        <translation>从地址簿选择地址</translation>
    </message>
    <message>
        <location filename="../forms/messagepage.ui" line="58"/>
        <source>Alt+A</source>
        <translation>Alt+A</translation>
    </message>
    <message>
        <location filename="../forms/messagepage.ui" line="71"/>
        <source>Paste address from clipboard</source>
        <translation>从剪贴板粘贴地址</translation>
    </message>
    <message>
        <location filename="../forms/messagepage.ui" line="81"/>
        <source>Alt+P</source>
        <translation>Alt+P</translation>
    </message>
    <message>
        <location filename="../forms/messagepage.ui" line="93"/>
        <source>Enter the message you want to sign here</source>
        <translation>请输入您要发送的签名消息</translation>
    </message>
    <message>
        <location filename="../forms/messagepage.ui" line="120"/>
        <source>&amp;Sign Message</source>
        <translation>&amp;发送签名消息</translation>
    </message>
    <message>
        <location filename="../forms/messagepage.ui" line="131"/>
        <source>Copy the current signature to the system clipboard</source>
        <translation>复制当前签名至剪切板</translation>
    </message>
    <message>
        <location filename="../messagepage.cpp" line="74"/>
        <location filename="../messagepage.cpp" line="89"/>
        <location filename="../messagepage.cpp" line="101"/>
        <source>Error signing</source>
        <translation>签名错误</translation>
    </message>
    <message>
        <location filename="../messagepage.cpp" line="74"/>
        <source>%1 is not a valid address.</source>
        <translation>%1 不是合法的比特币地址。</translation>
    </message>
    <message>
        <location filename="../messagepage.cpp" line="89"/>
        <source>Private key for %1 is not available.</source>
        <translation>%1 的秘钥不可用。</translation>
    </message>
    <message>
        <location filename="../messagepage.cpp" line="101"/>
        <source>Sign failed</source>
        <translation>签名失败</translation>
    </message>
</context>
<context>
    <name>OptionsDialog</name>
    <message>
        <location filename="../optionsdialog.cpp" line="79"/>
        <source>Main</source>
        <translation>主要的</translation>
    </message>
    <message>
        <location filename="../optionsdialog.cpp" line="84"/>
        <source>Display</source>
        <translation>显示</translation>
    </message>
    <message>
        <location filename="../optionsdialog.cpp" line="104"/>
        <source>Options</source>
        <translation>选项</translation>
    </message>
</context>
<context>
    <name>OverviewPage</name>
    <message>
        <location filename="../forms/overviewpage.ui" line="14"/>
        <source>Form</source>
        <translation>表单</translation>
    </message>
    <message>
        <location filename="../forms/overviewpage.ui" line="61"/>
        <source>0</source>
        <translation>0</translation>
    </message>
    <message>
        <location filename="../forms/overviewpage.ui" line="88"/>
        <source>Wallet</source>
        <translation>钱包</translation>
    </message>
    <message>
        <location filename="../forms/overviewpage.ui" line="54"/>
        <source>Number of transactions:</source>
        <translation>交易笔数：</translation>
    </message>
    <message>
        <location filename="../forms/overviewpage.ui" line="40"/>
        <source>Balance:</source>
        <translation>余额：</translation>
    </message>
    <message>
        <location filename="../forms/overviewpage.ui" line="124"/>
        <source>&lt;b&gt;Recent transactions&lt;/b&gt;</source>
        <translation>&lt;b&gt;最近交易记录&lt;/b&gt;</translation>
    </message>
    <message>
        <location filename="../forms/overviewpage.ui" line="68"/>
        <source>Unconfirmed:</source>
        <translation>未确认：</translation>
    </message>
    <message>
        <location filename="../overviewpage.cpp" line="103"/>
        <source>Your current balance</source>
        <translation>您的当前余额</translation>
    </message>
    <message>
        <location filename="../overviewpage.cpp" line="108"/>
        <source>Total of transactions that have yet to be confirmed, and do not yet count toward the current balance</source>
        <translation>尚未确认的交易总额, 未计入当前余额</translation>
    </message>
    <message>
        <location filename="../overviewpage.cpp" line="111"/>
        <source>Total number of transactions in wallet</source>
        <translation>钱包总交易数量</translation>
    </message>
</context>
<context>
    <name>QRCodeDialog</name>
    <message>
        <location filename="../forms/qrcodedialog.ui" line="144"/>
        <source>Message:</source>
        <translation>消息：</translation>
    </message>
    <message>
        <location filename="../qrcodedialog.cpp" line="48"/>
        <source>Error encoding URI into QR Code.</source>
        <translation>将 URI 转换成二维码失败.</translation>
    </message>
    <message>
        <location filename="../forms/qrcodedialog.ui" line="14"/>
        <source>Dialog</source>
        <translation>会话</translation>
    </message>
    <message>
        <location filename="../forms/qrcodedialog.ui" line="32"/>
        <source>QR Code</source>
        <translation>二维码</translation>
    </message>
    <message>
        <location filename="../forms/qrcodedialog.ui" line="121"/>
        <source>Label:</source>
        <translation>标签：</translation>
    </message>
    <message>
        <location filename="../forms/qrcodedialog.ui" line="105"/>
        <source>BTC</source>
        <translation>BTC</translation>
    </message>
    <message>
        <location filename="../qrcodedialog.cpp" line="113"/>
        <source>Save Image...</source>
        <translation>保存图像...</translation>
    </message>
    <message>
        <location filename="../forms/qrcodedialog.ui" line="55"/>
        <source>Request Payment</source>
        <translation>请求付款</translation>
    </message>
    <message>
        <location filename="../forms/qrcodedialog.ui" line="70"/>
        <source>Amount:</source>
        <translation>金额：</translation>
    </message>
    <message>
        <location filename="../forms/qrcodedialog.ui" line="186"/>
        <source>&amp;Save As...</source>
        <translation>&amp;另存为</translation>
    </message>
    <message>
        <location filename="../qrcodedialog.cpp" line="113"/>
        <source>PNG Images (*.png)</source>
        <translation>PNG图像文件(*.png)</translation>
    </message>
</context>
<context>
    <name>SendCoinsDialog</name>
    <message>
        <location filename="../forms/sendcoinsdialog.ui" line="84"/>
        <source>Remove all transaction fields</source>
        <translation>移除所有交易项</translation>
    </message>
    <message>
        <location filename="../forms/sendcoinsdialog.ui" line="106"/>
        <source>Balance:</source>
        <translation>余额：</translation>
    </message>
    <message>
        <location filename="../forms/sendcoinsdialog.ui" line="113"/>
        <source>123.456 BTC</source>
        <translation>123.456 BTC</translation>
    </message>
    <message>
        <location filename="../forms/sendcoinsdialog.ui" line="144"/>
        <source>Confirm the send action</source>
        <translation>确认并发送货币</translation>
    </message>
    <message>
        <location filename="../forms/sendcoinsdialog.ui" line="147"/>
        <source>S&amp;end</source>
        <translation>&amp;发送</translation>
    </message>
    <message>
        <location filename="../sendcoinsdialog.cpp" line="145"/>
        <source>Duplicate address found, can only send to each address once per send operation.</source>
        <translation>发现重复的地址, 每次只能对同一地址发送一次.</translation>
    </message>
    <message>
        <location filename="../forms/sendcoinsdialog.ui" line="14"/>
        <location filename="../sendcoinsdialog.cpp" line="123"/>
        <location filename="../sendcoinsdialog.cpp" line="128"/>
        <location filename="../sendcoinsdialog.cpp" line="133"/>
        <location filename="../sendcoinsdialog.cpp" line="138"/>
        <location filename="../sendcoinsdialog.cpp" line="144"/>
        <location filename="../sendcoinsdialog.cpp" line="149"/>
        <location filename="../sendcoinsdialog.cpp" line="154"/>
        <source>Send Coins</source>
        <translation>发送货币</translation>
    </message>
    <message>
        <location filename="../forms/sendcoinsdialog.ui" line="64"/>
        <source>Send to multiple recipients at once</source>
        <translation>一次发送给多个接收者</translation>
    </message>
    <message>
        <location filename="../forms/sendcoinsdialog.ui" line="67"/>
        <source>&amp;Add recipient...</source>
        <translation>&amp;添加接收者...</translation>
    </message>
    <message>
        <location filename="../forms/sendcoinsdialog.ui" line="87"/>
        <source>Clear all</source>
        <translation>清除全部</translation>
    </message>
    <message>
        <location filename="../sendcoinsdialog.cpp" line="100"/>
        <source>Confirm send coins</source>
        <translation>确认发送货币</translation>
    </message>
    <message>
        <location filename="../sendcoinsdialog.cpp" line="139"/>
        <source>The total exceeds your balance when the %1 transaction fee is included.</source>
        <translation>计入 %1 交易费后的金额超出您的账上余额。</translation>
    </message>
    <message>
        <location filename="../sendcoinsdialog.cpp" line="101"/>
        <source> and </source>
        <translation> 和 </translation>
    </message>
    <message>
        <location filename="../sendcoinsdialog.cpp" line="95"/>
        <source>&lt;b&gt;%1&lt;/b&gt; to %2 (%3)</source>
        <translation>&lt;b&gt;%1&lt;/b&gt; 到 %2 (%3)</translation>
    </message>
    <message>
        <location filename="../sendcoinsdialog.cpp" line="101"/>
        <source>Are you sure you want to send %1?</source>
        <translation>确定您要发送 %1?</translation>
    </message>
    <message>
        <location filename="../sendcoinsdialog.cpp" line="124"/>
        <source>The recipient address is not valid, please recheck.</source>
        <translation>接收者地址不合法，请检查。</translation>
    </message>
    <message>
        <location filename="../sendcoinsdialog.cpp" line="129"/>
        <source>The amount to pay must be larger than 0.</source>
        <translation>支付金额必须大于0.</translation>
    </message>
    <message>
        <location filename="../sendcoinsdialog.cpp" line="150"/>
        <source>Error: Transaction creation failed.</source>
        <translation>错误: 创建交易失败.</translation>
    </message>
    <message>
        <location filename="../sendcoinsdialog.cpp" line="155"/>
        <source>Error: The transaction was rejected. This might happen if some of the coins in your wallet were already spent, such as if you used a copy of wallet.dat and coins were spent in the copy but not marked as spent here.</source>
        <translation>错误: 交易被拒绝. 如果您使用的是备份钱包，可能存在两个钱包不同步的情况，另一个钱包中的比特币已经被使用，但本地的这个钱包尚没有记录。</translation>
    </message>
    <message>
        <location filename="../sendcoinsdialog.cpp" line="134"/>
        <source>The amount exceeds your balance.</source>
        <translation>金额超出您的账上余额。</translation>
    </message>
</context>
<context>
    <name>SendCoinsEntry</name>
    <message>
        <location filename="../forms/sendcoinsentry.ui" line="113"/>
        <source>Alt+A</source>
        <translation>Alt+A</translation>
    </message>
    <message>
        <location filename="../forms/sendcoinsentry.ui" line="14"/>
        <source>Form</source>
        <translation>表单</translation>
    </message>
    <message>
        <location filename="../forms/sendcoinsentry.ui" line="93"/>
        <source>The address to send the payment to  (e.g. 1NS17iag9jJgTHD1VXjvLCEnZuQ3rJDE9L)</source>
        <translation>付款地址  (例如: 1NS17iag9jJgTHD1VXjvLCEnZuQ3rJDE9L)</translation>
    </message>
    <message>
        <location filename="../forms/sendcoinsentry.ui" line="29"/>
        <source>A&amp;mount:</source>
        <translation>金额</translation>
    </message>
    <message>
        <location filename="../forms/sendcoinsentry.ui" line="42"/>
        <source>Pay &amp;To:</source>
        <translation>付款&amp;给：</translation>
    </message>
    <message>
        <location filename="../forms/sendcoinsentry.ui" line="66"/>
        <location filename="../sendcoinsentry.cpp" line="26"/>
        <source>Enter a label for this address to add it to your address book</source>
        <translation>为这个地址输入一个标签，以便将它添加到您的地址簿</translation>
    </message>
    <message>
        <location filename="../forms/sendcoinsentry.ui" line="75"/>
        <source>&amp;Label:</source>
        <translation>&amp;标签：</translation>
    </message>
    <message>
        <location filename="../forms/sendcoinsentry.ui" line="103"/>
        <source>Choose address from address book</source>
        <translation>从地址簿选择地址</translation>
    </message>
    <message>
        <location filename="../forms/sendcoinsentry.ui" line="120"/>
        <source>Paste address from clipboard</source>
        <translation>从剪贴板粘贴地址</translation>
    </message>
    <message>
        <location filename="../forms/sendcoinsentry.ui" line="137"/>
        <source>Remove this recipient</source>
        <translation>移除此接收者</translation>
    </message>
    <message>
        <location filename="../forms/sendcoinsentry.ui" line="130"/>
        <source>Alt+P</source>
        <translation>Alt+P</translation>
    </message>
    <message>
        <location filename="../sendcoinsentry.cpp" line="25"/>
        <source>Enter a Bitcoin address (e.g. 1NS17iag9jJgTHD1VXjvLCEnZuQ3rJDE9L)</source>
        <translation>请输入比特币地址 (例如: 1NS17iag9jJgTHD1VXjvLCEnZuQ3rJDE9L)</translation>
    </message>
</context>
<context>
    <name>TransactionDesc</name>
    <message>
<<<<<<< HEAD
        <location filename="../transactiondesc.cpp" line="195"/>
        <source>&lt;b&gt;Transaction fee:&lt;/b&gt; </source>
        <translation>交易费</translation>
=======
        <location filename="../transactiondesc.cpp" line="226"/>
        <source>&lt;b&gt;Net amount:&lt;/b&gt; </source>
        <translation>&lt;b&gt;网络金额：&lt;/b&gt; </translation>
>>>>>>> 6ec7ac15
    </message>
    <message>
        <location filename="../transactiondesc.cpp" line="211"/>
        <source>&lt;b&gt;Net amount:&lt;/b&gt; </source>
        <translation>&lt;b&gt;网络金额：&lt;/b&gt; </translation>
    </message>
    <message>
<<<<<<< HEAD
        <location filename="../transactiondesc.cpp" line="221"/>
        <source>Transaction ID:</source>
        <translation>交易ID：</translation>
    </message>
    <message>
        <location filename="../transactiondesc.cpp" line="20"/>
        <source>Open until %1</source>
        <translation>至 %1 个数据块时开启</translation>
    </message>
    <message>
        <location filename="../transactiondesc.cpp" line="52"/>
        <source>, has not been successfully broadcast yet</source>
        <translation>, 未被成功广播</translation>
=======
        <location filename="../transactiondesc.cpp" line="105"/>
        <source>unknown</source>
        <translation>未知</translation>
    </message>
    <message>
        <location filename="../transactiondesc.cpp" line="109"/>
        <source> (yours, label: </source>
        <translation>(您的, 标签：</translation>
    </message>
    <message>
        <location filename="../transactiondesc.cpp" line="106"/>
        <location filename="../transactiondesc.cpp" line="129"/>
        <location filename="../transactiondesc.cpp" line="188"/>
        <source>&lt;b&gt;To:&lt;/b&gt; </source>
        <translation>&lt;b&gt;到：&lt;/b&gt;</translation>
>>>>>>> 6ec7ac15
    </message>
    <message>
        <location filename="../transactiondesc.cpp" line="28"/>
        <source>%1/unconfirmed</source>
        <translation>%1/未确认</translation>
    </message>
    <message>
        <location filename="../transactiondesc.cpp" line="26"/>
        <source>%1/offline?</source>
        <translation>%1/离线?</translation>
    </message>
    <message>
        <location filename="../transactiondesc.cpp" line="90"/>
        <source>unknown</source>
        <translation>未知</translation>
    </message>
    <message>
        <location filename="../transactiondesc.cpp" line="47"/>
        <source>&lt;b&gt;Status:&lt;/b&gt; </source>
        <translation>&lt;b&gt;状态：&lt;/b&gt; </translation>
    </message>
    <message>
        <location filename="../transactiondesc.cpp" line="54"/>
        <source>, broadcast through %1 node</source>
        <translation>，同过 %1 节点广播</translation>
    </message>
    <message>
        <location filename="../transactiondesc.cpp" line="219"/>
        <source>Comment:</source>
        <translation>备注</translation>
    </message>
    <message>
        <location filename="../transactiondesc.cpp" line="133"/>
        <source>(%1 matures in %2 more blocks)</source>
        <translation>(%1 成熟于 %2 以上数据块)</translation>
    </message>
    <message>
        <location filename="../transactiondesc.cpp" line="18"/>
        <source>Open for %1 blocks</source>
        <translation>开启 %1 个数据块</translation>
    </message>
    <message>
        <location filename="../transactiondesc.cpp" line="30"/>
        <source>%1 confirmations</source>
        <translation>%1 确认项</translation>
    </message>
    <message>
        <location filename="../transactiondesc.cpp" line="56"/>
        <source>, broadcast through %1 nodes</source>
        <translation>，同过 %1 节点组广播</translation>
    </message>
    <message>
        <location filename="../transactiondesc.cpp" line="60"/>
        <source>&lt;b&gt;Date:&lt;/b&gt; </source>
        <translation>&lt;b&gt;日期：&lt;/b&gt; </translation>
    </message>
    <message>
        <location filename="../transactiondesc.cpp" line="67"/>
        <source>&lt;b&gt;Source:&lt;/b&gt; Generated&lt;br&gt;</source>
        <translation>&lt;b&gt;来源:&lt;/b&gt; 生成&lt;br&gt;</translation>
    </message>
    <message>
<<<<<<< HEAD
        <location filename="../transactiondesc.cpp" line="73"/>
        <location filename="../transactiondesc.cpp" line="90"/>
=======
        <location filename="../transactiondesc.cpp" line="88"/>
        <location filename="../transactiondesc.cpp" line="105"/>
>>>>>>> 6ec7ac15
        <source>&lt;b&gt;From:&lt;/b&gt; </source>
        <translation>&lt;b&gt;从：&lt;/b&gt;</translation>
    </message>
    <message>
<<<<<<< HEAD
        <location filename="../transactiondesc.cpp" line="91"/>
        <location filename="../transactiondesc.cpp" line="114"/>
        <location filename="../transactiondesc.cpp" line="173"/>
        <source>&lt;b&gt;To:&lt;/b&gt; </source>
        <translation>&lt;b&gt;到：&lt;/b&gt; </translation>
    </message>
    <message>
        <location filename="../transactiondesc.cpp" line="94"/>
        <source> (yours, label: </source>
        <translation>(您的, 标签：</translation>
=======
        <location filename="../transactiondesc.cpp" line="111"/>
        <source> (yours)</source>
        <translation>(您的)</translation>
    </message>
    <message>
        <location filename="../transactiondesc.cpp" line="146"/>
        <location filename="../transactiondesc.cpp" line="160"/>
        <location filename="../transactiondesc.cpp" line="205"/>
        <location filename="../transactiondesc.cpp" line="222"/>
        <source>&lt;b&gt;Credit:&lt;/b&gt; </source>
        <translation>&lt;b&gt;到帐:&lt;/b&gt; </translation>
    </message>
    <message>
        <location filename="../transactiondesc.cpp" line="148"/>
        <source>(%1 matures in %2 more blocks)</source>
        <translation>(%1 成熟于 %2 以上数据块)</translation>
    </message>
    <message>
        <location filename="../transactiondesc.cpp" line="68"/>
        <source>, has not been successfully broadcast yet</source>
        <translation>, 未被成功广播</translation>
    </message>
    <message>
        <location filename="../transactiondesc.cpp" line="36"/>
        <source>Open until %1</source>
        <translation>至 %1 个数据块时开启</translation>
>>>>>>> 6ec7ac15
    </message>
    <message>
        <location filename="../transactiondesc.cpp" line="96"/>
        <source> (yours)</source>
        <translation>(您的)</translation>
    </message>
    <message>
        <location filename="../transactiondesc.cpp" line="131"/>
        <location filename="../transactiondesc.cpp" line="145"/>
        <location filename="../transactiondesc.cpp" line="190"/>
        <location filename="../transactiondesc.cpp" line="207"/>
        <source>&lt;b&gt;Credit:&lt;/b&gt; </source>
        <translation>&lt;b&gt;到帐:&lt;/b&gt; </translation>
    </message>
    <message>
<<<<<<< HEAD
        <location filename="../transactiondesc.cpp" line="137"/>
=======
        <location filename="../transactiondesc.cpp" line="152"/>
>>>>>>> 6ec7ac15
        <source>(not accepted)</source>
        <translation>(未接受)</translation>
    </message>
    <message>
<<<<<<< HEAD
        <location filename="../transactiondesc.cpp" line="181"/>
        <location filename="../transactiondesc.cpp" line="189"/>
        <location filename="../transactiondesc.cpp" line="204"/>
=======
        <location filename="../transactiondesc.cpp" line="196"/>
        <location filename="../transactiondesc.cpp" line="204"/>
        <location filename="../transactiondesc.cpp" line="219"/>
>>>>>>> 6ec7ac15
        <source>&lt;b&gt;Debit:&lt;/b&gt; </source>
        <translation>支出</translation>
    </message>
    <message>
<<<<<<< HEAD
        <location filename="../transactiondesc.cpp" line="224"/>
        <source>Generated coins must wait 120 blocks before they can be spent.  When you generated this block, it was broadcast to the network to be added to the block chain.  If it fails to get into the chain, it will change to &quot;not accepted&quot; and not be spendable.  This may occasionally happen if another node generates a block within a few seconds of yours.</source>
        <translation>新生产的比特币必须等待120个数据块之后才能被使用. 当您生产出此数据块,它将被广播至比特币网络并添加至数据链. 如果添加到数据链失败, 它的状态将变成&quot;不被接受&quot;，生产的比特币将不能使用. 在您生产新数据块的几秒钟内, 如果其它节点也生产出同样的数据块，有可能会发生这种情况.</translation>
    </message>
    <message>
        <location filename="../transactiondesc.cpp" line="217"/>
        <source>Message:</source>
        <translation>消息：</translation>
    </message>
=======
        <location filename="../transactiondesc.cpp" line="210"/>
        <source>&lt;b&gt;Transaction fee:&lt;/b&gt; </source>
        <translation>交易费</translation>
    </message>
    <message>
        <location filename="../transactiondesc.cpp" line="232"/>
        <source>Message:</source>
        <translation>消息：</translation>
    </message>
    <message>
        <location filename="../transactiondesc.cpp" line="234"/>
        <source>Comment:</source>
        <translation>备注</translation>
    </message>
    <message>
        <location filename="../transactiondesc.cpp" line="237"/>
        <source>Generated coins must wait 120 blocks before they can be spent.  When you generated this block, it was broadcast to the network to be added to the block chain.  If it fails to get into the chain, it will change to &quot;not accepted&quot; and not be spendable.  This may occasionally happen if another node generates a block within a few seconds of yours.</source>
        <translation>新生产的比特币必须等待120个数据块之后才能被使用. 当您生产出此数据块,它将被广播至比特币网络并添加至数据链. 如果添加到数据链失败, 它的状态将变成&quot;不被接受&quot;，生产的比特币将不能使用. 在您生产新数据块的几秒钟内, 如果其它节点也生产出同样的数据块，有可能会发生这种情况.</translation>
    </message>
>>>>>>> 6ec7ac15
</context>
<context>
    <name>TransactionDescDialog</name>
    <message>
        <location filename="../forms/transactiondescdialog.ui" line="20"/>
        <source>This pane shows a detailed description of the transaction</source>
        <translation>当前面板显示了交易的详细信息</translation>
    </message>
    <message>
        <location filename="../forms/transactiondescdialog.ui" line="14"/>
        <source>Transaction details</source>
        <translation>交易明细</translation>
    </message>
</context>
<context>
    <name>TransactionTableModel</name>
    <message>
        <location filename="../transactiontablemodel.cpp" line="214"/>
        <source>Date</source>
        <translation>日期</translation>
    </message>
    <message>
        <location filename="../transactiontablemodel.cpp" line="214"/>
        <source>Amount</source>
        <translation>数量</translation>
    </message>
    <message numerus="yes">
        <location filename="../transactiontablemodel.cpp" line="277"/>
        <source>Open for %n block(s)</source>
        <translation>
            <numerusform>开启 %n 个数据块</numerusform>
        </translation>
    </message>
    <message>
        <location filename="../transactiontablemodel.cpp" line="280"/>
        <source>Open until %1</source>
        <translation>至 %1 个数据块时开启</translation>
    </message>
    <message>
        <location filename="../transactiontablemodel.cpp" line="283"/>
        <source>Offline (%1 confirmations)</source>
        <translation>离线 (%1 个确认项)</translation>
    </message>
    <message>
        <location filename="../transactiontablemodel.cpp" line="289"/>
        <source>Confirmed (%1 confirmations)</source>
        <translation>已确认 (%1 条确认信息)</translation>
    </message>
    <message>
        <location filename="../transactiontablemodel.cpp" line="303"/>
        <source>This block was not received by any other nodes and will probably not be accepted!</source>
        <translation>此区块未被其他节点接收，并可能不被接受！</translation>
    </message>
    <message>
        <location filename="../transactiontablemodel.cpp" line="306"/>
        <source>Generated but not accepted</source>
        <translation>已生成但未被接受</translation>
    </message>
    <message>
        <location filename="../transactiontablemodel.cpp" line="349"/>
        <source>Received with</source>
        <translation>接收于</translation>
    </message>
    <message>
        <location filename="../transactiontablemodel.cpp" line="351"/>
        <source>Received from</source>
        <translation>收款来自</translation>
    </message>
    <message>
        <location filename="../transactiontablemodel.cpp" line="354"/>
        <source>Sent to</source>
        <translation>发送到</translation>
    </message>
    <message>
        <location filename="../transactiontablemodel.cpp" line="356"/>
        <source>Payment to yourself</source>
        <translation>付款给自己</translation>
    </message>
    <message>
        <location filename="../transactiontablemodel.cpp" line="358"/>
        <source>Mined</source>
        <translation>挖矿所得</translation>
    </message>
    <message>
        <location filename="../transactiontablemodel.cpp" line="396"/>
        <source>(n/a)</source>
        <translation>(n/a)</translation>
    </message>
    <message>
        <location filename="../transactiontablemodel.cpp" line="595"/>
        <source>Transaction status. Hover over this field to show number of confirmations.</source>
        <translation>交易状态。 鼠标移到此区域上可显示确认消息项的数目。</translation>
    </message>
    <message>
        <location filename="../transactiontablemodel.cpp" line="597"/>
        <source>Date and time that the transaction was received.</source>
        <translation>接收比特币的时间</translation>
    </message>
    <message>
        <location filename="../transactiontablemodel.cpp" line="599"/>
        <source>Type of transaction.</source>
        <translation>交易类别。</translation>
    </message>
    <message>
        <location filename="../transactiontablemodel.cpp" line="601"/>
        <source>Destination address of transaction.</source>
        <translation>交易目的地址。</translation>
    </message>
    <message>
        <location filename="../transactiontablemodel.cpp" line="603"/>
        <source>Amount removed from or added to balance.</source>
        <translation>从余额添加或移除的金额。</translation>
    </message>
    <message>
        <location filename="../transactiontablemodel.cpp" line="214"/>
        <source>Type</source>
        <translation>类型</translation>
    </message>
    <message>
        <location filename="../transactiontablemodel.cpp" line="214"/>
        <source>Address</source>
        <translation>地址</translation>
    </message>
    <message>
        <location filename="../transactiontablemodel.cpp" line="286"/>
        <source>Unconfirmed (%1 of %2 confirmations)</source>
        <translation>未确认 (%1 / %2 条确认信息)</translation>
    </message>
    <message numerus="yes">
        <location filename="../transactiontablemodel.cpp" line="297"/>
        <source>Mined balance will be available in %n more blocks</source>
        <translation>
            <numerusform>挖矿所得将在  %n 个数据块之后可用</numerusform>
        </translation>
    </message>
</context>
<context>
    <name>TransactionView</name>
    <message>
        <location filename="../transactionview.cpp" line="289"/>
        <source>Error exporting</source>
        <translation>导出错误</translation>
    </message>
    <message>
        <location filename="../transactionview.cpp" line="74"/>
        <source>Sent to</source>
        <translation>发送到</translation>
    </message>
    <message>
        <location filename="../transactionview.cpp" line="84"/>
        <source>Enter address or label to search</source>
        <translation>输入地址或标签进行搜索</translation>
    </message>
    <message>
        <location filename="../transactionview.cpp" line="124"/>
        <source>Copy address</source>
        <translation>复制地址</translation>
    </message>
    <message>
        <location filename="../transactionview.cpp" line="127"/>
        <source>Edit label</source>
        <translation>编辑标签</translation>
    </message>
    <message>
        <location filename="../transactionview.cpp" line="128"/>
        <source>Show details...</source>
        <translation>显示细节...</translation>
    </message>
    <message>
        <location filename="../transactionview.cpp" line="60"/>
        <source>This year</source>
        <translation>今年</translation>
    </message>
    <message>
        <location filename="../transactionview.cpp" line="61"/>
        <source>Range...</source>
        <translation>范围...</translation>
    </message>
    <message>
        <location filename="../transactionview.cpp" line="72"/>
        <source>Received with</source>
        <translation>接收于</translation>
    </message>
    <message>
        <location filename="../transactionview.cpp" line="76"/>
        <source>To yourself</source>
        <translation>到自己</translation>
    </message>
    <message>
        <location filename="../transactionview.cpp" line="78"/>
        <source>Other</source>
        <translation>其他</translation>
    </message>
    <message>
        <location filename="../transactionview.cpp" line="125"/>
        <source>Copy label</source>
        <translation>复制标签</translation>
    </message>
    <message>
        <location filename="../transactionview.cpp" line="126"/>
        <source>Copy amount</source>
        <translation>复制金额</translation>
    </message>
    <message>
        <location filename="../transactionview.cpp" line="270"/>
        <source>Export Transaction Data</source>
        <translation>导出交易数据</translation>
    </message>
    <message>
        <location filename="../transactionview.cpp" line="271"/>
        <source>Comma separated file (*.csv)</source>
        <translation>逗号分隔文件(*.csv)</translation>
    </message>
    <message>
        <location filename="../transactionview.cpp" line="279"/>
        <source>Confirmed</source>
        <translation>已确认</translation>
    </message>
    <message>
        <location filename="../transactionview.cpp" line="280"/>
        <source>Date</source>
        <translation>日期</translation>
    </message>
    <message>
        <location filename="../transactionview.cpp" line="281"/>
        <source>Type</source>
        <translation>类别</translation>
    </message>
    <message>
        <location filename="../transactionview.cpp" line="282"/>
        <source>Label</source>
        <translation>标签</translation>
    </message>
    <message>
        <location filename="../transactionview.cpp" line="284"/>
        <source>Amount</source>
        <translation>金额</translation>
    </message>
    <message>
        <location filename="../transactionview.cpp" line="285"/>
        <source>ID</source>
        <translation>ID</translation>
    </message>
    <message>
        <location filename="../transactionview.cpp" line="289"/>
        <source>Could not write to file %1.</source>
        <translation>无法写入文件 %1。</translation>
    </message>
    <message>
        <location filename="../transactionview.cpp" line="384"/>
        <source>Range:</source>
        <translation>范围：</translation>
    </message>
    <message>
        <location filename="../transactionview.cpp" line="59"/>
        <source>Last month</source>
        <translation>上月</translation>
    </message>
    <message>
        <location filename="../transactionview.cpp" line="392"/>
        <source>to</source>
        <translation>到</translation>
    </message>
    <message>
        <location filename="../transactionview.cpp" line="77"/>
        <source>Mined</source>
        <translation>挖矿所得</translation>
    </message>
    <message>
        <location filename="../transactionview.cpp" line="90"/>
        <source>Min amount</source>
        <translation>最小金额</translation>
    </message>
    <message>
        <location filename="../transactionview.cpp" line="283"/>
        <source>Address</source>
        <translation>地址</translation>
    </message>
    <message>
        <location filename="../transactionview.cpp" line="55"/>
        <location filename="../transactionview.cpp" line="71"/>
        <source>All</source>
        <translation>全部</translation>
    </message>
    <message>
        <location filename="../transactionview.cpp" line="56"/>
        <source>Today</source>
        <translation>今天</translation>
    </message>
    <message>
        <location filename="../transactionview.cpp" line="57"/>
        <source>This week</source>
        <translation>本周</translation>
    </message>
    <message>
        <location filename="../transactionview.cpp" line="58"/>
        <source>This month</source>
        <translation>本月</translation>
    </message>
</context>
<context>
    <name>WalletModel</name>
    <message>
        <location filename="../walletmodel.cpp" line="145"/>
        <source>Sending...</source>
        <translation>发送中...</translation>
    </message>
</context>
<context>
    <name>bitcoin-core</name>
    <message>
        <location filename="../bitcoinstrings.cpp" line="8"/>
        <source>Bitcoin version</source>
        <translation>比特币版本</translation>
    </message>
    <message>
        <location filename="../bitcoinstrings.cpp" line="72"/>
        <source>Cannot obtain a lock on data directory %s.  Bitcoin is probably already running.</source>
        <translation>无法给数据目录 %s 加锁。比特币进程可能已在运行。</translation>
    </message>
    <message>
        <location filename="../bitcoinstrings.cpp" line="79"/>
        <source>Loading wallet...</source>
        <translation>正在加载钱包...</translation>
    </message>
    <message>
        <location filename="../bitcoinstrings.cpp" line="9"/>
        <source>Usage:</source>
        <translation>使用：</translation>
    </message>
    <message>
        <location filename="../bitcoinstrings.cpp" line="75"/>
        <source>Loading addresses...</source>
        <translation>正在加载地址...</translation>
    </message>
    <message>
        <location filename="../bitcoinstrings.cpp" line="78"/>
        <source>Error loading blkindex.dat</source>
        <translation>blkindex.dat文件加载错误</translation>
    </message>
    <message>
        <location filename="../bitcoinstrings.cpp" line="85"/>
        <source>Cannot initialize keypool</source>
        <translation>无法初始化 keypool</translation>
    </message>
    <message>
        <location filename="../bitcoinstrings.cpp" line="81"/>
        <source>Error loading wallet.dat: Wallet requires newer version of Bitcoin</source>
        <translation>wallet.dat钱包文件加载错误：请升级到最新Bitcoin客户端</translation>
    </message>
    <message>
        <location filename="../bitcoinstrings.cpp" line="83"/>
        <source>Error loading wallet.dat</source>
        <translation>wallet.dat钱包文件加载错误</translation>
    </message>
    <message>
        <location filename="../bitcoinstrings.cpp" line="86"/>
        <source>Cannot write default address</source>
        <translation>无法写入缺省地址</translation>
    </message>
    <message>
        <location filename="../bitcoinstrings.cpp" line="10"/>
        <source>Send command to -server or bitcoind</source>
        <translation>发送命令到服务器或者 bitcoind
</translation>
    </message>
    <message>
        <location filename="../bitcoinstrings.cpp" line="13"/>
        <source>Options:</source>
        <translation>选项：
</translation>
    </message>
    <message>
        <location filename="../bitcoinstrings.cpp" line="16"/>
        <source>Generate coins</source>
        <translation>生成货币
</translation>
    </message>
    <message>
        <location filename="../bitcoinstrings.cpp" line="11"/>
        <source>List commands</source>
        <translation>列出命令
</translation>
    </message>
    <message>
        <location filename="../bitcoinstrings.cpp" line="12"/>
        <source>Get help for a command</source>
        <translation>获得某条命令的帮助
</translation>
    </message>
    <message>
        <location filename="../bitcoinstrings.cpp" line="21"/>
        <source>Set database cache size in megabytes (default: 25)</source>
        <translation>设置数据库缓冲区大小 (缺省: 25MB)</translation>
    </message>
    <message>
        <location filename="../bitcoinstrings.cpp" line="15"/>
        <source>Specify pid file (default: bitcoind.pid)</source>
        <translation>指定 pid 文件 (默认为 bitcoind.pid)
</translation>
    </message>
    <message>
        <location filename="../bitcoinstrings.cpp" line="96"/>
        <source>Unable to bind to port %d on this computer.  Bitcoin is probably already running.</source>
        <translation>无法绑定端口 %d 到这台计算机。比特币进程可能已在运行。</translation>
    </message>
    <message>
        <location filename="../bitcoinstrings.cpp" line="99"/>
        <source>Warning: Please check that your computer&apos;s date and time are correct.  If your clock is wrong Bitcoin will not work properly.</source>
        <translation>警告：请确定您当前计算机的日期和时间是正确的。比特币将无法在错误的时间下正常工作。</translation>
    </message>
    <message>
        <location filename="../bitcoinstrings.cpp" line="90"/>
        <source>Invalid amount for -paytxfee=&lt;amount&gt;</source>
        <translation>不合适的交易费 -paytxfee=&lt;amount&gt;</translation>
    </message>
    <message>
        <location filename="../bitcoinstrings.cpp" line="91"/>
        <source>Warning: -paytxfee is set very high.  This is the transaction fee you will pay if you send a transaction.</source>
        <translation>警告: -paytxfee 交易费设置过高.  每进行一笔交易您都将支付该数量的交易费.</translation>
    </message>
    <message>
        <location filename="../bitcoinstrings.cpp" line="95"/>
        <source>Warning: Disk space is low</source>
        <translation>警告：磁盘空间不足</translation>
    </message>
    <message>
        <location filename="../bitcoinstrings.cpp" line="29"/>
        <source>Find peers using internet relay chat (default: 0)</source>
        <translation>通过IRC聊天室查找网络上的比特币节点 (缺省: 0)</translation>
    </message>
    <message>
        <location filename="../bitcoinstrings.cpp" line="22"/>
        <source>Specify connection timeout (in milliseconds)</source>
        <translation>指定连接超时时间 (微秒)
</translation>
    </message>
    <message>
        <location filename="../bitcoinstrings.cpp" line="46"/>
        <source>Prepend debug output with timestamp</source>
        <translation>为调试输出信息添加时间戳</translation>
    </message>
    <message>
        <location filename="../bitcoinstrings.cpp" line="49"/>
        <source>Username for JSON-RPC connections</source>
        <translation>JSON-RPC连接用户名
</translation>
    </message>
    <message>
        <location filename="../bitcoinstrings.cpp" line="76"/>
        <source>Error loading addr.dat</source>
        <translation>addr.dat文件加载错误</translation>
    </message>
    <message>
        <location filename="../bitcoinstrings.cpp" line="53"/>
        <source>Send commands to node running on &lt;ip&gt; (default: 127.0.0.1)</source>
        <translation>向IP地址为 &lt;ip&gt; 的节点发送指令 (缺省: 127.0.0.1)
</translation>
    </message>
    <message>
        <location filename="../bitcoinstrings.cpp" line="66"/>
        <source>Server certificate file (default: server.cert)</source>
        <translation>服务器证书 (默认为 server.cert)
</translation>
    </message>
    <message>
        <location filename="../bitcoinstrings.cpp" line="67"/>
        <source>Server private key (default: server.pem)</source>
        <translation>服务器私钥 (默认为 server.pem)
</translation>
    </message>
    <message>
        <location filename="../bitcoinstrings.cpp" line="68"/>
        <source>Acceptable ciphers (default: TLSv1+HIGH:!SSLv2:!aNULL:!eNULL:!AH:!3DES:@STRENGTH)</source>
        <translation>可接受的加密器 (默认为 TLSv1+HIGH:!SSLv2:!aNULL:!eNULL:!AH:!3DES:@STRENGTH)
</translation>
    </message>
    <message>
        <location filename="../bitcoinstrings.cpp" line="60"/>
        <source>How many blocks to check at startup (default: 2500, 0 = all)</source>
        <translation>启动时需检查的区块数量 (缺省: 2500, 设置0为检查所有区块)</translation>
    </message>
    <message>
        <location filename="../bitcoinstrings.cpp" line="58"/>
        <source>Set key pool size to &lt;n&gt; (default: 100)</source>
        <translation>设置密钥池大小为 &lt;n&gt; (缺省: 100)
</translation>
    </message>
    <message>
        <location filename="../bitcoinstrings.cpp" line="59"/>
        <source>Rescan the block chain for missing wallet transactions</source>
        <translation>重新扫描数据链以查找遗漏的交易
</translation>
    </message>
    <message>
        <location filename="../bitcoinstrings.cpp" line="47"/>
        <source>Send trace/debug info to console instead of debug.log file</source>
        <translation>跟踪/调试信息输出到控制台，不输出到debug.log文件</translation>
    </message>
    <message>
        <location filename="../bitcoinstrings.cpp" line="48"/>
        <source>Send trace/debug info to debugger</source>
        <translation>跟踪/调试信息输出到 调试器debugger</translation>
    </message>
    <message>
        <location filename="../bitcoinstrings.cpp" line="50"/>
        <source>Password for JSON-RPC connections</source>
        <translation>JSON-RPC连接密码
</translation>
    </message>
    <message>
        <location filename="../bitcoinstrings.cpp" line="54"/>
        <source>Execute command when the best block changes (%s in cmd is replaced by block hash)</source>
        <translation>当最佳区块变化时执行命令 (命令行中的 %s 会被替换成区块哈希值)</translation>
    </message>
    <message>
        <location filename="../bitcoinstrings.cpp" line="19"/>
        <source>Show splash screen on startup (default: 1)</source>
        <translation>启动时显示版权页 (缺省: 1)</translation>
    </message>
    <message>
        <location filename="../bitcoinstrings.cpp" line="20"/>
        <source>Specify data directory</source>
        <translation>指定数据目录
</translation>
    </message>
    <message>
        <location filename="../bitcoinstrings.cpp" line="23"/>
        <source>Connect through socks4 proxy</source>
        <translation>通过 socks4 代理连接
</translation>
    </message>
    <message>
        <location filename="../bitcoinstrings.cpp" line="32"/>
        <source>Find peers using DNS lookup (default: 1)</source>
        <translation>通过DNS查找节点(缺省：1)</translation>
    </message>
    <message>
        <location filename="../bitcoinstrings.cpp" line="37"/>
        <source>Maximum per-connection receive buffer, &lt;n&gt;*1000 bytes (default: 10000)</source>
        <translation>Maximum per-connection receive buffer, &lt;n&gt;*1000 bytes (缺省: 10000)</translation>
    </message>
    <message>
        <location filename="../bitcoinstrings.cpp" line="42"/>
        <source>Accept command line and JSON-RPC commands</source>
        <translation>接受命令行和 JSON-RPC 命令
</translation>
    </message>
    <message>
        <location filename="../bitcoinstrings.cpp" line="62"/>
        <source>
SSL options: (see the Bitcoin Wiki for SSL setup instructions)</source>
        <translation>
SSL 选项: (SSL 安装教程具体见比特币维基百科)
</translation>
    </message>
    <message>
        <location filename="../bitcoinstrings.cpp" line="87"/>
        <source>Rescanning...</source>
        <translation>正在重新扫描...</translation>
    </message>
    <message>
        <location filename="../bitcoinstrings.cpp" line="77"/>
        <source>Loading block index...</source>
        <translation>加载区块索引...</translation>
    </message>
    <message>
        <location filename="../bitcoinstrings.cpp" line="89"/>
        <source>Invalid -proxy address</source>
        <translation>代理地址不合法</translation>
    </message>
    <message>
        <location filename="../bitcoinstrings.cpp" line="94"/>
        <source>Error: CreateThread(StartNode) failed</source>
        <translation>错误：线程创建(StartNode)失败</translation>
    </message>
    <message>
        <location filename="../bitcoinstrings.cpp" line="88"/>
        <source>Done loading</source>
        <translation>加载完成</translation>
    </message>
    <message>
        <location filename="../bitcoinstrings.cpp" line="102"/>
        <source>beta</source>
        <translation>测试</translation>
    </message>
    <message>
        <location filename="../bitcoinstrings.cpp" line="80"/>
        <source>Error loading wallet.dat: Wallet corrupted</source>
        <translation>wallet.dat钱包文件加载错误：钱包损坏</translation>
    </message>
    <message>
        <location filename="../bitcoinstrings.cpp" line="82"/>
        <source>Wallet needed to be rewritten: restart Bitcoin to complete</source>
        <translation>钱包文件需要重写：请退出并重新启动Bitcoin客户端</translation>
    </message>
    <message>
        <location filename="../bitcoinstrings.cpp" line="84"/>
        <source>Cannot downgrade wallet</source>
        <translation>无法降级钱包格式</translation>
    </message>
    <message>
        <location filename="../bitcoinstrings.cpp" line="27"/>
        <source>Add a node to connect to and attempt to keep the connection open</source>
        <translation>添加节点并与其保持连接</translation>
    </message>
    <message>
        <location filename="../bitcoinstrings.cpp" line="52"/>
        <source>Allow JSON-RPC connections from specified IP address</source>
        <translation>允许从指定IP接受到的JSON-RPC连接
</translation>
    </message>
    <message>
        <location filename="../bitcoinstrings.cpp" line="14"/>
        <source>Specify configuration file (default: bitcoin.conf)</source>
        <translation>指定配置文件 (默认为 bitcoin.conf)
</translation>
    </message>
    <message>
        <location filename="../bitcoinstrings.cpp" line="17"/>
        <source>Don&apos;t generate coins</source>
        <translation>不要生成货币
</translation>
    </message>
    <message>
        <location filename="../bitcoinstrings.cpp" line="18"/>
        <source>Start minimized</source>
        <translation>启动时最小化
</translation>
    </message>
    <message>
        <location filename="../bitcoinstrings.cpp" line="24"/>
        <source>Allow DNS lookups for addnode and connect</source>
        <translation>连接节点时允许DNS查找
</translation>
    </message>
    <message>
        <location filename="../bitcoinstrings.cpp" line="25"/>
        <source>Listen for connections on &lt;port&gt; (default: 8333 or testnet: 18333)</source>
        <translation>监听端口连接 &lt;port&gt; (缺省: 8333 or testnet: 18333)</translation>
    </message>
    <message>
        <location filename="../bitcoinstrings.cpp" line="26"/>
        <source>Maintain at most &lt;n&gt; connections to peers (default: 125)</source>
        <translation>最大连接数 &lt;n&gt;  (缺省: 125)</translation>
    </message>
    <message>
        <location filename="../bitcoinstrings.cpp" line="28"/>
        <source>Connect only to the specified node</source>
        <translation>只连接到指定节点
</translation>
    </message>
    <message>
        <location filename="../bitcoinstrings.cpp" line="30"/>
        <source>Accept connections from outside (default: 1)</source>
        <translation type="unfinished">接受来自外部的连接 (缺省: 1)</translation>
    </message>
    <message>
        <location filename="../bitcoinstrings.cpp" line="31"/>
        <source>Set language, for example &quot;de_DE&quot; (default: system locale)</source>
        <translation>设置语言, 例如 &quot;de_DE&quot; (缺省: 系统语言)</translation>
    </message>
    <message>
        <location filename="../bitcoinstrings.cpp" line="33"/>
        <source>Threshold for disconnecting misbehaving peers (default: 100)</source>
        <translation>Threshold for disconnecting misbehaving peers (缺省: 100)</translation>
    </message>
    <message>
        <location filename="../bitcoinstrings.cpp" line="34"/>
        <source>Number of seconds to keep misbehaving peers from reconnecting (default: 86400)</source>
        <translation>Number of seconds to keep misbehaving peers from reconnecting (缺省: 86400)</translation>
    </message>
    <message>
        <location filename="../bitcoinstrings.cpp" line="41"/>
        <source>Fee per KB to add to transactions you send</source>
        <translation>每发送1KB交易所需的费用</translation>
    </message>
    <message>
        <location filename="../bitcoinstrings.cpp" line="38"/>
        <source>Maximum per-connection send buffer, &lt;n&gt;*1000 bytes (default: 10000)</source>
        <translation>Maximum per-connection send buffer, &lt;n&gt;*1000 bytes (缺省: 10000)</translation>
    </message>
    <message>
        <location filename="../bitcoinstrings.cpp" line="39"/>
        <source>Use Universal Plug and Play to map the listening port (default: 1)</source>
        <translation type="unfinished">使用UPnp映射监听端口(缺省: 1)</translation>
    </message>
    <message>
        <location filename="../bitcoinstrings.cpp" line="40"/>
        <source>Use Universal Plug and Play to map the listening port (default: 0)</source>
        <translation type="unfinished">使用UPnp映射监听端口(缺省: 0)</translation>
    </message>
    <message>
        <location filename="../bitcoinstrings.cpp" line="43"/>
        <source>Run in the background as a daemon and accept commands</source>
        <translation>在后台运行并接受命令

</translation>
    </message>
    <message>
        <location filename="../bitcoinstrings.cpp" line="61"/>
        <source>How thorough the block verification is (0-6, default: 1)</source>
        <translation>需要几个确认 (0-6个, 缺省: 1个)</translation>
    </message>
    <message>
        <location filename="../bitcoinstrings.cpp" line="44"/>
        <source>Use the test network</source>
        <translation>使用测试网络
</translation>
    </message>
    <message>
        <location filename="../bitcoinstrings.cpp" line="45"/>
        <source>Output extra debugging information</source>
        <translation>输出调试信息</translation>
    </message>
    <message>
        <location filename="../bitcoinstrings.cpp" line="51"/>
        <source>Listen for JSON-RPC connections on &lt;port&gt; (default: 8332)</source>
        <translation>JSON-RPC连接监听&lt;端口&gt; (默认为 8332)
</translation>
    </message>
    <message>
        <location filename="../bitcoinstrings.cpp" line="71"/>
        <source>This help message</source>
        <translation>该帮助信息
</translation>
    </message>
    <message>
        <location filename="../bitcoinstrings.cpp" line="57"/>
        <source>Upgrade wallet to latest format</source>
        <translation>将钱包升级到最新的格式</translation>
    </message>
    <message>
        <location filename="../bitcoinstrings.cpp" line="65"/>
        <source>Use OpenSSL (https) for JSON-RPC connections</source>
        <translation>为 JSON-RPC 连接使用 OpenSSL (https)连接</translation>
    </message>
</context>
</TS><|MERGE_RESOLUTION|>--- conflicted
+++ resolved
@@ -75,16 +75,16 @@
         <translation>显示二维码</translation>
     </message>
     <message>
-        <location filename="../forms/addressbookpage.ui" line="99"/>
-        <source>&amp;Sign Message</source>
-        <translation>&amp;发送签名消息</translation>
-    </message>
-    <message>
         <location filename="../forms/addressbookpage.ui" line="96"/>
         <source>Sign a message to prove you own this address</source>
         <translation>发送签名消息以证明您是该比特币地址的拥有者</translation>
     </message>
     <message>
+        <location filename="../forms/addressbookpage.ui" line="99"/>
+        <source>Sign &amp;Message</source>
+        <translation>发送签名 &amp;消息</translation>
+    </message>
+    <message>
         <location filename="../forms/addressbookpage.ui" line="113"/>
         <source>&amp;Delete</source>
         <translation>&amp;删除</translation>
@@ -177,7 +177,7 @@
     </message>
     <message>
         <location filename="../askpassphrasedialog.cpp" line="111"/>
-        <location filename="../askpassphrasedialog.cpp" line="160"/>
+        <location filename="../askpassphrasedialog.cpp" line="169"/>
         <source>Wallet encrypted</source>
         <translation>钱包已加密</translation>
     </message>
@@ -197,15 +197,9 @@
         <translation>新口令</translation>
     </message>
     <message>
-<<<<<<< HEAD
         <location filename="../askpassphrasedialog.cpp" line="38"/>
         <source>This operation needs your wallet passphrase to unlock the wallet.</source>
         <translation>该操作需要您首先使用口令解锁钱包。</translation>
-=======
-        <location filename="../askpassphrasedialog.cpp" line="156"/>
-        <source>Wallet decryption failed</source>
-        <translation>钱包解密失败。</translation>
->>>>>>> 6ec7ac15
     </message>
     <message>
         <location filename="../forms/askpassphrasedialog.ui" line="94"/>
@@ -213,7 +207,7 @@
         <translation>文本标签</translation>
     </message>
     <message>
-        <location filename="../askpassphrasedialog.cpp" line="112"/>
+        <location filename="../askpassphrasedialog.cpp" line="113"/>
         <source>Bitcoin will close now to finish the encryption process. Remember that encrypting your wallet cannot fully protect your bitcoins from being stolen by malware infecting your computer.</source>
         <translation>将关闭软件以完成加密过程。 请您谨记：钱包加密并不是万能的，电脑中毒，您的比特币还是有可能丢失。</translation>
     </message>
@@ -225,21 +219,9 @@
 确定要加密钱包吗？</translation>
     </message>
     <message>
-<<<<<<< HEAD
-        <location filename="../askpassphrasedialog.cpp" line="147"/>
+        <location filename="../askpassphrasedialog.cpp" line="156"/>
         <source>Wallet decryption failed</source>
         <translation>钱包解密失败。</translation>
-=======
-        <location filename="../askpassphrasedialog.cpp" line="111"/>
-        <location filename="../askpassphrasedialog.cpp" line="169"/>
-        <source>Wallet encrypted</source>
-        <translation>钱包已加密</translation>
->>>>>>> 6ec7ac15
-    </message>
-    <message>
-        <location filename="../askpassphrasedialog.cpp" line="117"/>
-        <source>IMPORTANT: Any previous backups you have made of your wallet file should be replaced with the newly generated, encrypted wallet file. For security reasons, previous backups of the unencrypted wallet file will become useless as soon as you start using the new, encrypted wallet.</source>
-        <translation type="unfinished"></translation>
     </message>
     <message>
         <location filename="../askpassphrasedialog.cpp" line="126"/>
@@ -250,7 +232,6 @@
         <translation>钱包加密失败</translation>
     </message>
     <message>
-<<<<<<< HEAD
         <location filename="../askpassphrasedialog.cpp" line="34"/>
         <source>Enter the new passphrase to the wallet.&lt;br/&gt;Please use a passphrase of &lt;b&gt;10 or more random characters&lt;/b&gt;, or &lt;b&gt;eight or more words&lt;/b&gt;.</source>
         <translation>输入钱包的新口令。&lt;br/&gt;使用的口令请至少包含&lt;b&gt;10个以上随机字符&lt;/&gt;，或者是&lt;b&gt;8个以上的单词&lt;/b&gt;。</translation>
@@ -264,11 +245,11 @@
         <location filename="../askpassphrasedialog.cpp" line="101"/>
         <source>Confirm wallet encryption</source>
         <translation>确认加密钱包</translation>
-=======
-        <location filename="../askpassphrasedialog.cpp" line="127"/>
-        <source>Wallet encryption failed due to an internal error. Your wallet was not encrypted.</source>
-        <translation>由于一个本地错误，加密钱包操作已经失败。您的钱包没有被加密。</translation>
->>>>>>> 6ec7ac15
+    </message>
+    <message>
+        <location filename="../askpassphrasedialog.cpp" line="117"/>
+        <source>IMPORTANT: Any previous backups you have made of your wallet file should be replaced with the newly generated, encrypted wallet file. For security reasons, previous backups of the unencrypted wallet file will become useless as soon as you start using the new, encrypted wallet.</source>
+        <translation type="unfinished"></translation>
     </message>
     <message>
         <location filename="../askpassphrasedialog.cpp" line="134"/>
@@ -282,40 +263,32 @@
         <translation>钱包解锁失败</translation>
     </message>
     <message>
-<<<<<<< HEAD
-        <location filename="../askpassphrasedialog.cpp" line="208"/>
-        <location filename="../askpassphrasedialog.cpp" line="232"/>
+        <location filename="../askpassphrasedialog.cpp" line="217"/>
+        <location filename="../askpassphrasedialog.cpp" line="241"/>
         <source>Warning: The Caps Lock key is on.</source>
         <translation>警告：大写锁定键CapsLock开启</translation>
     </message>
     <message>
-        <location filename="../askpassphrasedialog.cpp" line="118"/>
+        <location filename="../askpassphrasedialog.cpp" line="127"/>
         <source>Wallet encryption failed due to an internal error. Your wallet was not encrypted.</source>
         <translation>由于一个本地错误，加密钱包操作已经失败。您的钱包没有被加密。</translation>
     </message>
     <message>
-        <location filename="../askpassphrasedialog.cpp" line="161"/>
+        <location filename="../askpassphrasedialog.cpp" line="170"/>
         <source>Wallet passphrase was successfully changed.</source>
         <translation>钱包口令修改成功</translation>
-=======
+    </message>
+    <message>
+        <location filename="../askpassphrasedialog.cpp" line="54"/>
+        <source>Change passphrase</source>
+        <translation>修改口令</translation>
+    </message>
+    <message>
         <location filename="../askpassphrasedialog.cpp" line="146"/>
         <location filename="../askpassphrasedialog.cpp" line="157"/>
         <location filename="../askpassphrasedialog.cpp" line="176"/>
         <source>The passphrase entered for the wallet decryption was incorrect.</source>
         <translation>用于解密钱包的口令不正确。</translation>
->>>>>>> 6ec7ac15
-    </message>
-    <message>
-        <location filename="../askpassphrasedialog.cpp" line="54"/>
-        <source>Change passphrase</source>
-        <translation>修改口令</translation>
-    </message>
-    <message>
-        <location filename="../askpassphrasedialog.cpp" line="137"/>
-        <location filename="../askpassphrasedialog.cpp" line="148"/>
-        <location filename="../askpassphrasedialog.cpp" line="167"/>
-        <source>The passphrase entered for the wallet decryption was incorrect.</source>
-        <translation>用于解密钱包的口令不正确。</translation>
     </message>
     <message>
         <location filename="../askpassphrasedialog.cpp" line="51"/>
@@ -336,7 +309,6 @@
         <translation>显示钱包概况</translation>
     </message>
     <message>
-<<<<<<< HEAD
         <location filename="../bitcoingui.cpp" line="211"/>
         <source>&amp;Send coins</source>
         <translation>&amp;发送货币</translation>
@@ -350,22 +322,6 @@
         <location filename="../bitcoingui.cpp" line="241"/>
         <source>&amp;About %1</source>
         <translation>&amp;关于 %1</translation>
-=======
-        <location filename="../askpassphrasedialog.cpp" line="113"/>
-        <source>Bitcoin will close now to finish the encryption process. Remember that encrypting your wallet cannot fully protect your bitcoins from being stolen by malware infecting your computer.</source>
-        <translation>将关闭软件以完成加密过程。 请您谨记：钱包加密并不是万能的，电脑中毒，您的比特币还是有可能丢失。</translation>
-    </message>
-    <message>
-        <location filename="../askpassphrasedialog.cpp" line="170"/>
-        <source>Wallet passphrase was successfully changed.</source>
-        <translation>钱包口令修改成功</translation>
-    </message>
-    <message>
-        <location filename="../askpassphrasedialog.cpp" line="217"/>
-        <location filename="../askpassphrasedialog.cpp" line="241"/>
-        <source>Warning: The Caps Lock key is on.</source>
-        <translation>警告：大写锁定键CapsLock开启</translation>
->>>>>>> 6ec7ac15
     </message>
     <message>
         <location filename="../bitcoingui.cpp" line="244"/>
@@ -1242,24 +1198,17 @@
 <context>
     <name>TransactionDesc</name>
     <message>
-<<<<<<< HEAD
-        <location filename="../transactiondesc.cpp" line="195"/>
+        <location filename="../transactiondesc.cpp" line="194"/>
         <source>&lt;b&gt;Transaction fee:&lt;/b&gt; </source>
         <translation>交易费</translation>
-=======
-        <location filename="../transactiondesc.cpp" line="226"/>
+    </message>
+    <message>
+        <location filename="../transactiondesc.cpp" line="210"/>
         <source>&lt;b&gt;Net amount:&lt;/b&gt; </source>
         <translation>&lt;b&gt;网络金额：&lt;/b&gt; </translation>
->>>>>>> 6ec7ac15
-    </message>
-    <message>
-        <location filename="../transactiondesc.cpp" line="211"/>
-        <source>&lt;b&gt;Net amount:&lt;/b&gt; </source>
-        <translation>&lt;b&gt;网络金额：&lt;/b&gt; </translation>
-    </message>
-    <message>
-<<<<<<< HEAD
-        <location filename="../transactiondesc.cpp" line="221"/>
+    </message>
+    <message>
+        <location filename="../transactiondesc.cpp" line="220"/>
         <source>Transaction ID:</source>
         <translation>交易ID：</translation>
     </message>
@@ -1272,23 +1221,6 @@
         <location filename="../transactiondesc.cpp" line="52"/>
         <source>, has not been successfully broadcast yet</source>
         <translation>, 未被成功广播</translation>
-=======
-        <location filename="../transactiondesc.cpp" line="105"/>
-        <source>unknown</source>
-        <translation>未知</translation>
-    </message>
-    <message>
-        <location filename="../transactiondesc.cpp" line="109"/>
-        <source> (yours, label: </source>
-        <translation>(您的, 标签：</translation>
-    </message>
-    <message>
-        <location filename="../transactiondesc.cpp" line="106"/>
-        <location filename="../transactiondesc.cpp" line="129"/>
-        <location filename="../transactiondesc.cpp" line="188"/>
-        <source>&lt;b&gt;To:&lt;/b&gt; </source>
-        <translation>&lt;b&gt;到：&lt;/b&gt;</translation>
->>>>>>> 6ec7ac15
     </message>
     <message>
         <location filename="../transactiondesc.cpp" line="28"/>
@@ -1301,7 +1233,7 @@
         <translation>%1/离线?</translation>
     </message>
     <message>
-        <location filename="../transactiondesc.cpp" line="90"/>
+        <location filename="../transactiondesc.cpp" line="89"/>
         <source>unknown</source>
         <translation>未知</translation>
     </message>
@@ -1316,12 +1248,12 @@
         <translation>，同过 %1 节点广播</translation>
     </message>
     <message>
-        <location filename="../transactiondesc.cpp" line="219"/>
+        <location filename="../transactiondesc.cpp" line="218"/>
         <source>Comment:</source>
         <translation>备注</translation>
     </message>
     <message>
-        <location filename="../transactiondesc.cpp" line="133"/>
+        <location filename="../transactiondesc.cpp" line="132"/>
         <source>(%1 matures in %2 more blocks)</source>
         <translation>(%1 成熟于 %2 以上数据块)</translation>
     </message>
@@ -1351,124 +1283,58 @@
         <translation>&lt;b&gt;来源:&lt;/b&gt; 生成&lt;br&gt;</translation>
     </message>
     <message>
-<<<<<<< HEAD
-        <location filename="../transactiondesc.cpp" line="73"/>
-        <location filename="../transactiondesc.cpp" line="90"/>
-=======
-        <location filename="../transactiondesc.cpp" line="88"/>
-        <location filename="../transactiondesc.cpp" line="105"/>
->>>>>>> 6ec7ac15
+        <location filename="../transactiondesc.cpp" line="72"/>
+        <location filename="../transactiondesc.cpp" line="89"/>
         <source>&lt;b&gt;From:&lt;/b&gt; </source>
         <translation>&lt;b&gt;从：&lt;/b&gt;</translation>
     </message>
     <message>
-<<<<<<< HEAD
-        <location filename="../transactiondesc.cpp" line="91"/>
-        <location filename="../transactiondesc.cpp" line="114"/>
-        <location filename="../transactiondesc.cpp" line="173"/>
+        <location filename="../transactiondesc.cpp" line="90"/>
+        <location filename="../transactiondesc.cpp" line="113"/>
+        <location filename="../transactiondesc.cpp" line="172"/>
         <source>&lt;b&gt;To:&lt;/b&gt; </source>
         <translation>&lt;b&gt;到：&lt;/b&gt; </translation>
     </message>
     <message>
-        <location filename="../transactiondesc.cpp" line="94"/>
+        <location filename="../transactiondesc.cpp" line="93"/>
         <source> (yours, label: </source>
         <translation>(您的, 标签：</translation>
-=======
-        <location filename="../transactiondesc.cpp" line="111"/>
+    </message>
+    <message>
+        <location filename="../transactiondesc.cpp" line="95"/>
         <source> (yours)</source>
         <translation>(您的)</translation>
     </message>
     <message>
-        <location filename="../transactiondesc.cpp" line="146"/>
-        <location filename="../transactiondesc.cpp" line="160"/>
-        <location filename="../transactiondesc.cpp" line="205"/>
-        <location filename="../transactiondesc.cpp" line="222"/>
+        <location filename="../transactiondesc.cpp" line="130"/>
+        <location filename="../transactiondesc.cpp" line="144"/>
+        <location filename="../transactiondesc.cpp" line="189"/>
+        <location filename="../transactiondesc.cpp" line="206"/>
         <source>&lt;b&gt;Credit:&lt;/b&gt; </source>
         <translation>&lt;b&gt;到帐:&lt;/b&gt; </translation>
     </message>
     <message>
-        <location filename="../transactiondesc.cpp" line="148"/>
-        <source>(%1 matures in %2 more blocks)</source>
-        <translation>(%1 成熟于 %2 以上数据块)</translation>
-    </message>
-    <message>
-        <location filename="../transactiondesc.cpp" line="68"/>
-        <source>, has not been successfully broadcast yet</source>
-        <translation>, 未被成功广播</translation>
-    </message>
-    <message>
-        <location filename="../transactiondesc.cpp" line="36"/>
-        <source>Open until %1</source>
-        <translation>至 %1 个数据块时开启</translation>
->>>>>>> 6ec7ac15
-    </message>
-    <message>
-        <location filename="../transactiondesc.cpp" line="96"/>
-        <source> (yours)</source>
-        <translation>(您的)</translation>
-    </message>
-    <message>
-        <location filename="../transactiondesc.cpp" line="131"/>
-        <location filename="../transactiondesc.cpp" line="145"/>
-        <location filename="../transactiondesc.cpp" line="190"/>
-        <location filename="../transactiondesc.cpp" line="207"/>
-        <source>&lt;b&gt;Credit:&lt;/b&gt; </source>
-        <translation>&lt;b&gt;到帐:&lt;/b&gt; </translation>
-    </message>
-    <message>
-<<<<<<< HEAD
-        <location filename="../transactiondesc.cpp" line="137"/>
-=======
-        <location filename="../transactiondesc.cpp" line="152"/>
->>>>>>> 6ec7ac15
+        <location filename="../transactiondesc.cpp" line="136"/>
         <source>(not accepted)</source>
         <translation>(未接受)</translation>
     </message>
     <message>
-<<<<<<< HEAD
-        <location filename="../transactiondesc.cpp" line="181"/>
-        <location filename="../transactiondesc.cpp" line="189"/>
-        <location filename="../transactiondesc.cpp" line="204"/>
-=======
-        <location filename="../transactiondesc.cpp" line="196"/>
-        <location filename="../transactiondesc.cpp" line="204"/>
-        <location filename="../transactiondesc.cpp" line="219"/>
->>>>>>> 6ec7ac15
+        <location filename="../transactiondesc.cpp" line="180"/>
+        <location filename="../transactiondesc.cpp" line="188"/>
+        <location filename="../transactiondesc.cpp" line="203"/>
         <source>&lt;b&gt;Debit:&lt;/b&gt; </source>
         <translation>支出</translation>
     </message>
     <message>
-<<<<<<< HEAD
-        <location filename="../transactiondesc.cpp" line="224"/>
+        <location filename="../transactiondesc.cpp" line="223"/>
         <source>Generated coins must wait 120 blocks before they can be spent.  When you generated this block, it was broadcast to the network to be added to the block chain.  If it fails to get into the chain, it will change to &quot;not accepted&quot; and not be spendable.  This may occasionally happen if another node generates a block within a few seconds of yours.</source>
         <translation>新生产的比特币必须等待120个数据块之后才能被使用. 当您生产出此数据块,它将被广播至比特币网络并添加至数据链. 如果添加到数据链失败, 它的状态将变成&quot;不被接受&quot;，生产的比特币将不能使用. 在您生产新数据块的几秒钟内, 如果其它节点也生产出同样的数据块，有可能会发生这种情况.</translation>
     </message>
     <message>
-        <location filename="../transactiondesc.cpp" line="217"/>
+        <location filename="../transactiondesc.cpp" line="216"/>
         <source>Message:</source>
         <translation>消息：</translation>
     </message>
-=======
-        <location filename="../transactiondesc.cpp" line="210"/>
-        <source>&lt;b&gt;Transaction fee:&lt;/b&gt; </source>
-        <translation>交易费</translation>
-    </message>
-    <message>
-        <location filename="../transactiondesc.cpp" line="232"/>
-        <source>Message:</source>
-        <translation>消息：</translation>
-    </message>
-    <message>
-        <location filename="../transactiondesc.cpp" line="234"/>
-        <source>Comment:</source>
-        <translation>备注</translation>
-    </message>
-    <message>
-        <location filename="../transactiondesc.cpp" line="237"/>
-        <source>Generated coins must wait 120 blocks before they can be spent.  When you generated this block, it was broadcast to the network to be added to the block chain.  If it fails to get into the chain, it will change to &quot;not accepted&quot; and not be spendable.  This may occasionally happen if another node generates a block within a few seconds of yours.</source>
-        <translation>新生产的比特币必须等待120个数据块之后才能被使用. 当您生产出此数据块,它将被广播至比特币网络并添加至数据链. 如果添加到数据链失败, 它的状态将变成&quot;不被接受&quot;，生产的比特币将不能使用. 在您生产新数据块的几秒钟内, 如果其它节点也生产出同样的数据块，有可能会发生这种情况.</translation>
-    </message>
->>>>>>> 6ec7ac15
 </context>
 <context>
     <name>TransactionDescDialog</name>
